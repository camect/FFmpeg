--- conflicted
+++ resolved
@@ -38,7 +38,6 @@
     REGISTER_FILTER (AFORMAT,     aformat,     af);
     REGISTER_FILTER (AMERGE,      amerge,      af);
     REGISTER_FILTER (ANULL,       anull,       af);
-<<<<<<< HEAD
     REGISTER_FILTER (ARESAMPLE,   aresample,   af);
     REGISTER_FILTER (ASHOWINFO,   ashowinfo,   af);
     REGISTER_FILTER (ASPLIT,      asplit,      af);
@@ -47,9 +46,7 @@
     REGISTER_FILTER (PAN,         pan,         af);
     REGISTER_FILTER (SILENCEDETECT, silencedetect, af);
     REGISTER_FILTER (VOLUME,      volume,      af);
-=======
     REGISTER_FILTER (RESAMPLE,    resample,    af);
->>>>>>> 012f04a2
 
     REGISTER_FILTER (ABUFFER,     abuffer,     asrc);
     REGISTER_FILTER (AEVALSRC,    aevalsrc,    asrc);
