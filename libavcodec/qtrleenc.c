/*
 * Quicktime Animation (RLE) Video Encoder
 * Copyright (C) 2007 Clemens Fruhwirth
 * Copyright (C) 2007 Alexis Ballier
 *
 * This file is based on flashsvenc.c.
 *
 * This file is part of FFmpeg.
 *
 * FFmpeg is free software; you can redistribute it and/or
 * modify it under the terms of the GNU Lesser General Public
 * License as published by the Free Software Foundation; either
 * version 2.1 of the License, or (at your option) any later version.
 *
 * FFmpeg is distributed in the hope that it will be useful,
 * but WITHOUT ANY WARRANTY; without even the implied warranty of
 * MERCHANTABILITY or FITNESS FOR A PARTICULAR PURPOSE.  See the GNU
 * Lesser General Public License for more details.
 *
 * You should have received a copy of the GNU Lesser General Public
 * License along with FFmpeg; if not, write to the Free Software
 * Foundation, Inc., 51 Franklin Street, Fifth Floor, Boston, MA 02110-1301 USA
 */

#include "libavutil/imgutils.h"
#include "avcodec.h"
#include "bytestream.h"
#include "internal.h"

/** Maximum RLE code for bulk copy */
#define MAX_RLE_BULK   127
/** Maximum RLE code for repeat */
#define MAX_RLE_REPEAT 128
/** Maximum RLE code for skip */
#define MAX_RLE_SKIP   254

typedef struct QtrleEncContext {
    AVCodecContext *avctx;
    AVFrame frame;
    int pixel_size;
    AVPicture previous_frame;
    unsigned int max_buf_size;
    int logical_width;
    /**
     * This array will contain at ith position the value of the best RLE code
     * if the line started at pixel i
     * There can be 3 values :
     * skip (0)     : skip as much as possible pixels because they are equal to the
     *                previous frame ones
     * repeat (<-1) : repeat that pixel -rle_code times, still as much as
     *                possible
     * copy (>0)    : copy the raw next rle_code pixels */
    signed char *rlecode_table;
    /**
     * This array will contain the length of the best rle encoding of the line
     * starting at ith pixel */
    int *length_table;
    /**
     * Will contain at ith position the number of consecutive pixels equal to the previous
     * frame starting from pixel i */
    uint8_t* skip_table;
} QtrleEncContext;

static av_cold int qtrle_encode_init(AVCodecContext *avctx)
{
    QtrleEncContext *s = avctx->priv_data;

    if (av_image_check_size(avctx->width, avctx->height, 0, avctx) < 0) {
        return -1;
    }
    s->avctx=avctx;
    s->logical_width=avctx->width;

    switch (avctx->pix_fmt) {
    case PIX_FMT_GRAY8:
        s->logical_width = avctx->width / 4;
        s->pixel_size = 4;
        break;
    case PIX_FMT_RGB555BE:
        s->pixel_size = 2;
        break;
    case PIX_FMT_RGB24:
        s->pixel_size = 3;
        break;
    case PIX_FMT_ARGB:
        s->pixel_size = 4;
        break;
    default:
        av_log(avctx, AV_LOG_ERROR, "Unsupported colorspace.\n");
        break;
    }
    avctx->bits_per_coded_sample = avctx->pix_fmt == PIX_FMT_GRAY8 ? 40 : s->pixel_size*8;

    s->rlecode_table = av_mallocz(s->logical_width);
    s->skip_table    = av_mallocz(s->logical_width);
    s->length_table  = av_mallocz((s->logical_width + 1)*sizeof(int));
    if (!s->skip_table || !s->length_table || !s->rlecode_table) {
        av_log(avctx, AV_LOG_ERROR, "Error allocating memory.\n");
        return -1;
    }
    if (avpicture_alloc(&s->previous_frame, avctx->pix_fmt, avctx->width, avctx->height) < 0) {
        av_log(avctx, AV_LOG_ERROR, "Error allocating picture\n");
        return -1;
    }

    s->max_buf_size = s->logical_width*s->avctx->height*s->pixel_size*2 /* image base material */
                      + 15                                            /* header + footer */
                      + s->avctx->height*2                            /* skip code+rle end */
                      + s->logical_width/MAX_RLE_BULK + 1             /* rle codes */;
    avctx->coded_frame = &s->frame;
    return 0;
}

/**
 * Compute the best RLE sequence for a line
 */
static void qtrle_encode_line(QtrleEncContext *s, const AVFrame *p, int line, uint8_t **buf)
{
    int width=s->logical_width;
    int i;
    signed char rlecode;

    /* We will use it to compute the best bulk copy sequence */
    unsigned int av_uninit(bulkcount);
    /* This will be the number of pixels equal to the preivous frame one's
     * starting from the ith pixel */
    unsigned int skipcount;
    /* This will be the number of consecutive equal pixels in the current
     * frame, starting from the ith one also */
    unsigned int av_uninit(repeatcount);

    /* The cost of the three different possibilities */
    int total_bulk_cost;
    int total_skip_cost;
    int total_repeat_cost;

    int temp_cost;
    int j;

    uint8_t *this_line = p->               data[0] + line*p->               linesize[0] +
        (width - 1)*s->pixel_size;
    uint8_t *prev_line = s->previous_frame.data[0] + line*s->previous_frame.linesize[0] +
        (width - 1)*s->pixel_size;

    s->length_table[width] = 0;
    skipcount = 0;

    for (i = width - 1; i >= 0; i--) {

        if (!s->frame.key_frame && !memcmp(this_line, prev_line, s->pixel_size))
            skipcount = FFMIN(skipcount + 1, MAX_RLE_SKIP);
        else
            skipcount = 0;

        total_skip_cost  = s->length_table[i + skipcount] + 2;
        s->skip_table[i] = skipcount;


        if (i < width - 1 && !memcmp(this_line, this_line + s->pixel_size, s->pixel_size))
            repeatcount = FFMIN(repeatcount + 1, MAX_RLE_REPEAT);
        else
            repeatcount = 1;

        total_repeat_cost = s->length_table[i + repeatcount] + 1 + s->pixel_size;

        /* skip code is free for the first pixel, it costs one byte for repeat and bulk copy
         * so let's make it aware */
        if (i == 0) {
            total_skip_cost--;
            total_repeat_cost++;
        }

        if (repeatcount > 1 && (skipcount == 0 || total_repeat_cost < total_skip_cost)) {
            /* repeat is the best */
            s->length_table[i]  = total_repeat_cost;
            s->rlecode_table[i] = -repeatcount;
        }
        else if (skipcount > 0) {
            /* skip is the best choice here */
            s->length_table[i]  = total_skip_cost;
            s->rlecode_table[i] = 0;
        }
        else {
            /* We cannot do neither skip nor repeat
             * thus we search for the best bulk copy to do */

            int limit = FFMIN(width - i, MAX_RLE_BULK);

            temp_cost = 1 + s->pixel_size + !i;
            total_bulk_cost = INT_MAX;

            for (j = 1; j <= limit; j++) {
                if (s->length_table[i + j] + temp_cost < total_bulk_cost) {
                    /* We have found a better bulk copy ... */
                    total_bulk_cost = s->length_table[i + j] + temp_cost;
                    bulkcount = j;
                }
                temp_cost += s->pixel_size;
            }

            s->length_table[i]  = total_bulk_cost;
            s->rlecode_table[i] = bulkcount;
        }

        this_line -= s->pixel_size;
        prev_line -= s->pixel_size;
    }

    /* Good ! Now we have the best sequence for this line, let's output it */

    /* We do a special case for the first pixel so that we avoid testing it in
     * the whole loop */

    i=0;
    this_line = p->               data[0] + line*p->linesize[0];

    if (s->rlecode_table[0] == 0) {
        bytestream_put_byte(buf, s->skip_table[0] + 1);
        i += s->skip_table[0];
    }
    else bytestream_put_byte(buf, 1);


    while (i < width) {
        rlecode = s->rlecode_table[i];
        bytestream_put_byte(buf, rlecode);
        if (rlecode == 0) {
            /* Write a skip sequence */
            bytestream_put_byte(buf, s->skip_table[i] + 1);
            i += s->skip_table[i];
        }
        else if (rlecode > 0) {
            /* bulk copy */
            if (s->avctx->pix_fmt == PIX_FMT_GRAY8) {
                int j;
                // QT grayscale colorspace has 0=white and 255=black, we will
                // ignore the palette that is included in the AVFrame because
                // PIX_FMT_GRAY8 has defined color mapping
                for (j = 0; j < rlecode*s->pixel_size; ++j)
                    bytestream_put_byte(buf, *(this_line + i*s->pixel_size + j) ^ 0xff);
            } else {
                bytestream_put_buffer(buf, this_line + i*s->pixel_size, rlecode*s->pixel_size);
            }
            i += rlecode;
        }
        else {
            /* repeat the bits */
            if (s->avctx->pix_fmt == PIX_FMT_GRAY8) {
                int j;
                // QT grayscale colorspace has 0=white and 255=black, ...
                for (j = 0; j < s->pixel_size; ++j)
                    bytestream_put_byte(buf, *(this_line + i*s->pixel_size + j) ^ 0xff);
            } else {
                bytestream_put_buffer(buf, this_line + i*s->pixel_size, s->pixel_size);
            }
            i -= rlecode;
        }
    }
    bytestream_put_byte(buf, -1); // end RLE line
}

/** Encode frame including header */
static int encode_frame(QtrleEncContext *s, const AVFrame *p, uint8_t *buf)
{
    int i;
    int start_line = 0;
    int end_line = s->avctx->height;
    uint8_t *orig_buf = buf;

    if (!s->frame.key_frame) {
        unsigned line_size = s->logical_width * s->pixel_size;
        for (start_line = 0; start_line < s->avctx->height; start_line++)
            if (memcmp(p->data[0] + start_line*p->linesize[0],
                       s->previous_frame.data[0] + start_line*s->previous_frame.linesize[0],
                       line_size))
                break;

        for (end_line=s->avctx->height; end_line > start_line; end_line--)
            if (memcmp(p->data[0] + (end_line - 1)*p->linesize[0],
                       s->previous_frame.data[0] + (end_line - 1)*s->previous_frame.linesize[0],
                       line_size))
                break;
    }

    bytestream_put_be32(&buf, 0);                         // CHUNK SIZE, patched later

    if ((start_line == 0 && end_line == s->avctx->height) || start_line == s->avctx->height)
        bytestream_put_be16(&buf, 0);                     // header
    else {
        bytestream_put_be16(&buf, 8);                     // header
        bytestream_put_be16(&buf, start_line);            // starting line
        bytestream_put_be16(&buf, 0);                     // unknown
        bytestream_put_be16(&buf, end_line - start_line); // lines to update
        bytestream_put_be16(&buf, 0);                     // unknown
    }
    for (i = start_line; i < end_line; i++)
        qtrle_encode_line(s, p, i, &buf);

    bytestream_put_byte(&buf, 0);                         // zero skip code = frame finished
    AV_WB32(orig_buf, buf - orig_buf);                    // patch the chunk size
    return buf - orig_buf;
}

static int qtrle_encode_frame(AVCodecContext *avctx, AVPacket *pkt,
                              const AVFrame *pict, int *got_packet)
{
    QtrleEncContext * const s = avctx->priv_data;
    AVFrame * const p = &s->frame;
    int ret;

    *p = *pict;

    if ((ret = ff_alloc_packet2(avctx, pkt, s->max_buf_size)) < 0)
        return ret;

    if (avctx->gop_size == 0 || (s->avctx->frame_number % avctx->gop_size) == 0) {
        /* I-Frame */
        p->pict_type = AV_PICTURE_TYPE_I;
        p->key_frame = 1;
    } else {
        /* P-Frame */
        p->pict_type = AV_PICTURE_TYPE_P;
        p->key_frame = 0;
    }

    pkt->size = encode_frame(s, pict, pkt->data);

    /* save the current frame */
    av_picture_copy(&s->previous_frame, (AVPicture *)p, avctx->pix_fmt, avctx->width, avctx->height);

    if (p->key_frame)
        pkt->flags |= AV_PKT_FLAG_KEY;
    *got_packet = 1;

    return 0;
}

static av_cold int qtrle_encode_end(AVCodecContext *avctx)
{
    QtrleEncContext *s = avctx->priv_data;

    avpicture_free(&s->previous_frame);
    av_free(s->rlecode_table);
    av_free(s->length_table);
    av_free(s->skip_table);
    return 0;
}

AVCodec ff_qtrle_encoder = {
    .name           = "qtrle",
    .type           = AVMEDIA_TYPE_VIDEO,
    .id             = CODEC_ID_QTRLE,
    .priv_data_size = sizeof(QtrleEncContext),
    .init           = qtrle_encode_init,
    .encode2        = qtrle_encode_frame,
    .close          = qtrle_encode_end,
<<<<<<< HEAD
    .pix_fmts = (const enum PixelFormat[]){PIX_FMT_RGB24, PIX_FMT_RGB555BE, PIX_FMT_ARGB, PIX_FMT_GRAY8, PIX_FMT_NONE},
    .long_name = NULL_IF_CONFIG_SMALL("QuickTime Animation (RLE) video"),
=======
    .pix_fmts       = (const enum PixelFormat[]){
        PIX_FMT_RGB24, PIX_FMT_RGB555BE, PIX_FMT_ARGB, PIX_FMT_NONE
    },
    .long_name      = NULL_IF_CONFIG_SMALL("QuickTime Animation (RLE) video"),
>>>>>>> d293e346
};<|MERGE_RESOLUTION|>--- conflicted
+++ resolved
@@ -354,13 +354,8 @@
     .init           = qtrle_encode_init,
     .encode2        = qtrle_encode_frame,
     .close          = qtrle_encode_end,
-<<<<<<< HEAD
-    .pix_fmts = (const enum PixelFormat[]){PIX_FMT_RGB24, PIX_FMT_RGB555BE, PIX_FMT_ARGB, PIX_FMT_GRAY8, PIX_FMT_NONE},
-    .long_name = NULL_IF_CONFIG_SMALL("QuickTime Animation (RLE) video"),
-=======
     .pix_fmts       = (const enum PixelFormat[]){
-        PIX_FMT_RGB24, PIX_FMT_RGB555BE, PIX_FMT_ARGB, PIX_FMT_NONE
+        PIX_FMT_RGB24, PIX_FMT_RGB555BE, PIX_FMT_ARGB, PIX_FMT_GRAY8, PIX_FMT_NONE
     },
     .long_name      = NULL_IF_CONFIG_SMALL("QuickTime Animation (RLE) video"),
->>>>>>> d293e346
 };