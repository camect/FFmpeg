--- conflicted
+++ resolved
@@ -941,17 +941,11 @@
 #define OFFSET(x) offsetof(MpegEncContext, x)
 #define VE AV_OPT_FLAG_ENCODING_PARAM | AV_OPT_FLAG_VIDEO_PARAM
 #define COMMON_OPTS\
-<<<<<<< HEAD
         {TIMECODE_OPT(MpegEncContext,\
          AV_OPT_FLAG_ENCODING_PARAM | AV_OPT_FLAG_VIDEO_PARAM)},\
-    { "intra_vlc",           "Use MPEG-2 intra VLC table.",       OFFSET(intra_vlc_format),    FF_OPT_TYPE_INT, { 0 }, 0, 1, VE },\
-    { "drop_frame_timecode", "Timecode is in drop frame format.", OFFSET(drop_frame_timecode), FF_OPT_TYPE_INT, { 0 }, 0, 1, VE}, \
-    { "scan_offset",         "Reserve space for SVCD scan offset user data.", OFFSET(scan_offset), FF_OPT_TYPE_INT, { 0 }, 0, 1, VE },
-=======
     { "intra_vlc",           "Use MPEG-2 intra VLC table.",       OFFSET(intra_vlc_format),    AV_OPT_TYPE_INT, { 0 }, 0, 1, VE },\
     { "drop_frame_timecode", "Timecode is in drop frame format.", OFFSET(drop_frame_timecode), AV_OPT_TYPE_INT, { 0 }, 0, 1, VE}, \
     { "scan_offset",         "Reserve space for SVCD scan offset user data.", OFFSET(scan_offset), AV_OPT_TYPE_INT, { 0 }, 0, 1, VE },
->>>>>>> 47a1d794
 
 static const AVOption mpeg1_options[] = {
     COMMON_OPTS
