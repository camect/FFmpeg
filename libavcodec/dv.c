/*
 * DV decoder
 * Copyright (c) 2002 Fabrice Bellard
 * Copyright (c) 2004 Roman Shaposhnik
 *
 * DV encoder
 * Copyright (c) 2003 Roman Shaposhnik
 *
 * 50 Mbps (DVCPRO50) support
 * Copyright (c) 2006 Daniel Maas <dmaas@maasdigital.com>
 *
 * 100 Mbps (DVCPRO HD) support
 * Initial code by Daniel Maas <dmaas@maasdigital.com> (funded by BBC R&D)
 * Final code by Roman Shaposhnik
 *
 * Many thanks to Dan Dennedy <dan@dennedy.org> for providing wealth
 * of DV technical info.
 *
 * This file is part of FFmpeg.
 *
 * FFmpeg is free software; you can redistribute it and/or
 * modify it under the terms of the GNU Lesser General Public
 * License as published by the Free Software Foundation; either
 * version 2.1 of the License, or (at your option) any later version.
 *
 * FFmpeg is distributed in the hope that it will be useful,
 * but WITHOUT ANY WARRANTY; without even the implied warranty of
 * MERCHANTABILITY or FITNESS FOR A PARTICULAR PURPOSE.  See the GNU
 * Lesser General Public License for more details.
 *
 * You should have received a copy of the GNU Lesser General Public
 * License along with FFmpeg; if not, write to the Free Software
 * Foundation, Inc., 51 Franklin Street, Fifth Floor, Boston, MA 02110-1301 USA
 */

/**
 * @file
 * DV codec.
 */

#include "libavutil/internal.h"
#include "libavutil/pixdesc.h"
#include "avcodec.h"
#include "get_bits.h"
#include "internal.h"
#include "put_bits.h"
#include "simple_idct.h"
#include "dvdata.h"
#include "dv.h"

/* XXX: also include quantization */
RL_VLC_ELEM ff_dv_rl_vlc[1184];

static inline void dv_calc_mb_coordinates(const DVprofile *d, int chan, int seq, int slot,
                                          uint16_t *tbl)
{
    static const uint8_t off[] = { 2, 6, 8, 0, 4 };
    static const uint8_t shuf1[] = { 36, 18, 54, 0, 72 };
    static const uint8_t shuf2[] = { 24, 12, 36, 0, 48 };
    static const uint8_t shuf3[] = { 18, 9, 27, 0, 36 };

    static const uint8_t l_start[] = {0, 4, 9, 13, 18, 22, 27, 31, 36, 40};
    static const uint8_t l_start_shuffled[] = { 9, 4, 13, 0, 18 };

    static const uint8_t serpent1[] = {0, 1, 2, 2, 1, 0,
                                       0, 1, 2, 2, 1, 0,
                                       0, 1, 2, 2, 1, 0,
                                       0, 1, 2, 2, 1, 0,
                                       0, 1, 2};
    static const uint8_t serpent2[] = {0, 1, 2, 3, 4, 5, 5, 4, 3, 2, 1, 0,
                                       0, 1, 2, 3, 4, 5, 5, 4, 3, 2, 1, 0,
                                       0, 1, 2, 3, 4, 5};

    static const uint8_t remap[][2] = {{ 0, 0}, { 0, 0}, { 0, 0}, { 0, 0}, /* dummy */
                                       { 0, 0}, { 0, 1}, { 0, 2}, { 0, 3}, {10, 0},
                                       {10, 1}, {10, 2}, {10, 3}, {20, 0}, {20, 1},
                                       {20, 2}, {20, 3}, {30, 0}, {30, 1}, {30, 2},
                                       {30, 3}, {40, 0}, {40, 1}, {40, 2}, {40, 3},
                                       {50, 0}, {50, 1}, {50, 2}, {50, 3}, {60, 0},
                                       {60, 1}, {60, 2}, {60, 3}, {70, 0}, {70, 1},
                                       {70, 2}, {70, 3}, { 0,64}, { 0,65}, { 0,66},
                                       {10,64}, {10,65}, {10,66}, {20,64}, {20,65},
                                       {20,66}, {30,64}, {30,65}, {30,66}, {40,64},
                                       {40,65}, {40,66}, {50,64}, {50,65}, {50,66},
                                       {60,64}, {60,65}, {60,66}, {70,64}, {70,65},
                                       {70,66}, { 0,67}, {20,67}, {40,67}, {60,67}};

    int i, k, m;
    int x, y, blk;

    for (m=0; m<5; m++) {
         switch (d->width) {
         case 1440:
              blk = (chan*11+seq)*27+slot;

              if (chan == 0 && seq == 11) {
                  x = m*27+slot;
                  if (x<90) {
                      y = 0;
                  } else {
                      x = (x - 90)*2;
                      y = 67;
                  }
              } else {
                  i = (4*chan + blk + off[m])%11;
                  k = (blk/11)%27;

                  x = shuf1[m] + (chan&1)*9 + k%9;
                  y = (i*3+k/9)*2 + (chan>>1) + 1;
              }
              tbl[m] = (x<<1)|(y<<9);
              break;
         case 1280:
              blk = (chan*10+seq)*27+slot;

              i = (4*chan + (seq/5) + 2*blk + off[m])%10;
              k = (blk/5)%27;

              x = shuf1[m]+(chan&1)*9 + k%9;
              y = (i*3+k/9)*2 + (chan>>1) + 4;

              if (x >= 80) {
                  x = remap[y][0]+((x-80)<<(y>59));
                  y = remap[y][1];
              }
              tbl[m] = (x<<1)|(y<<9);
              break;
       case 960:
              blk = (chan*10+seq)*27+slot;

              i = (4*chan + (seq/5) + 2*blk + off[m])%10;
              k = (blk/5)%27 + (i&1)*3;

              x = shuf2[m] + k%6 + 6*(chan&1);
              y = l_start[i] + k/6 + 45*(chan>>1);
              tbl[m] = (x<<1)|(y<<9);
              break;
        case 720:
              switch (d->pix_fmt) {
              case AV_PIX_FMT_YUV422P:
                   x = shuf3[m] + slot/3;
                   y = serpent1[slot] +
                       ((((seq + off[m]) % d->difseg_size)<<1) + chan)*3;
                   tbl[m] = (x<<1)|(y<<8);
                   break;
              case AV_PIX_FMT_YUV420P:
                   x = shuf3[m] + slot/3;
                   y = serpent1[slot] +
                       ((seq + off[m]) % d->difseg_size)*3;
                   tbl[m] = (x<<1)|(y<<9);
                   break;
              case AV_PIX_FMT_YUV411P:
                   i = (seq + off[m]) % d->difseg_size;
                   k = slot + ((m==1||m==2)?3:0);

                   x = l_start_shuffled[m] + k/6;
                   y = serpent2[k] + i*6;
                   if (x>21)
                       y = y*2 - i*6;
                   tbl[m] = (x<<2)|(y<<8);
                   break;
              }
        default:
              break;
        }
    }
}

/* quantization quanta by QNO for DV100 */
static const uint8_t dv100_qstep[16] = {
    1, /* QNO = 0 and 1 both have no quantization */
    1,
    2, 3, 4, 5, 6, 7, 8, 16, 18, 20, 22, 24, 28, 52
};

static const uint8_t dv_quant_areas[4]  = { 6, 21, 43, 64 };

int ff_dv_init_dynamic_tables(DVVideoContext *ctx, const DVprofile *d)
{
    int j,i,c,s,p;
    uint32_t *factor1, *factor2;
    const int *iweight1, *iweight2;

    p = i = 0;
    for (c = 0; c < d->n_difchan; c++) {
        for (s = 0; s < d->difseg_size; s++) {
            p += 6;
            for (j = 0; j < 27; j++) {
                p += !(j % 3);
                if (!(DV_PROFILE_IS_1080i50(d) && c != 0 && s == 11) &&
                    !(DV_PROFILE_IS_720p50(d) && s > 9)) {
                      dv_calc_mb_coordinates(d, c, s, j, &ctx->work_chunks[i].mb_coordinates[0]);
                      ctx->work_chunks[i++].buf_offset = p;
                }
                p += 5;
            }
        }
    }

    factor1 = &ctx->idct_factor[0];
    factor2 = &ctx->idct_factor[DV_PROFILE_IS_HD(d) ? 4096 : 2816];
    if (d->height == 720) {
        iweight1 = &ff_dv_iweight_720_y[0];
        iweight2 = &ff_dv_iweight_720_c[0];
    } else {
        iweight1 = &ff_dv_iweight_1080_y[0];
        iweight2 = &ff_dv_iweight_1080_c[0];
    }
    if (DV_PROFILE_IS_HD(d)) {
        for (c = 0; c < 4; c++) {
            for (s = 0; s < 16; s++) {
                for (i = 0; i < 64; i++) {
                    *factor1++ = (dv100_qstep[s] << (c + 9)) * iweight1[i];
                    *factor2++ = (dv100_qstep[s] << (c + 9)) * iweight2[i];
                }
            }
        }
    } else {
        iweight1 = &ff_dv_iweight_88[0];
        for (j = 0; j < 2; j++, iweight1 = &ff_dv_iweight_248[0]) {
            for (s = 0; s < 22; s++) {
                for (i = c = 0; c < 4; c++) {
                    for (; i < dv_quant_areas[c]; i++) {
                        *factor1   = iweight1[i] << (ff_dv_quant_shifts[s][c] + 1);
                        *factor2++ = (*factor1++) << 1;
                    }
                }
            }
        }
    }

    return 0;
}

av_cold int ff_dvvideo_init(AVCodecContext *avctx)
{
    DVVideoContext *s = avctx->priv_data;
    DSPContext dsp;
    static int done = 0;
    int i, j;

    if (!done) {
        VLC dv_vlc;
        uint16_t new_dv_vlc_bits[NB_DV_VLC*2];
        uint8_t  new_dv_vlc_len[NB_DV_VLC*2];
        uint8_t  new_dv_vlc_run[NB_DV_VLC*2];
        int16_t  new_dv_vlc_level[NB_DV_VLC*2];

        done = 1;

        /* it's faster to include sign bit in a generic VLC parsing scheme */
        for (i = 0, j = 0; i < NB_DV_VLC; i++, j++) {
            new_dv_vlc_bits[j]  = ff_dv_vlc_bits[i];
            new_dv_vlc_len[j]   = ff_dv_vlc_len[i];
            new_dv_vlc_run[j]   = ff_dv_vlc_run[i];
            new_dv_vlc_level[j] = ff_dv_vlc_level[i];

            if (ff_dv_vlc_level[i]) {
                new_dv_vlc_bits[j] <<= 1;
                new_dv_vlc_len[j]++;

                j++;
                new_dv_vlc_bits[j]  = (ff_dv_vlc_bits[i] << 1) | 1;
                new_dv_vlc_len[j]   =  ff_dv_vlc_len[i] + 1;
                new_dv_vlc_run[j]   =  ff_dv_vlc_run[i];
                new_dv_vlc_level[j] = -ff_dv_vlc_level[i];
            }
        }

        /* NOTE: as a trick, we use the fact the no codes are unused
           to accelerate the parsing of partial codes */
        init_vlc(&dv_vlc, TEX_VLC_BITS, j,
                 new_dv_vlc_len, 1, 1, new_dv_vlc_bits, 2, 2, 0);
        av_assert1(dv_vlc.table_size == 1184);

        for (i = 0; i < dv_vlc.table_size; i++){
            int code = dv_vlc.table[i][0];
            int len  = dv_vlc.table[i][1];
            int level, run;

            if (len < 0){ //more bits needed
                run   = 0;
                level = code;
            } else {
                run   = new_dv_vlc_run  [code] + 1;
                level = new_dv_vlc_level[code];
            }
            ff_dv_rl_vlc[i].len   = len;
            ff_dv_rl_vlc[i].level = level;
            ff_dv_rl_vlc[i].run   = run;
        }
        ff_free_vlc(&dv_vlc);
    }

    /* Generic DSP setup */
    memset(&dsp,0, sizeof(dsp));
    ff_dsputil_init(&dsp, avctx);
    ff_set_cmp(&dsp, dsp.ildct_cmp, avctx->ildct_cmp);
    s->get_pixels = dsp.get_pixels;
    s->ildct_cmp = dsp.ildct_cmp[5];

    /* 88DCT setup */
    s->fdct[0]     = dsp.fdct;
    s->idct_put[0] = dsp.idct_put;
    for (i = 0; i < 64; i++)
       s->dv_zigzag[0][i] = dsp.idct_permutation[ff_zigzag_direct[i]];

    /* 248DCT setup */
    s->fdct[1]     = dsp.fdct248;
    s->idct_put[1] = ff_simple_idct248_put;  // FIXME: need to add it to DSP
<<<<<<< HEAD
    if (avctx->lowres){
        for (i = 0; i < 64; i++){
            int j = ff_dv_zigzag248_direct[i];
            s->dv_zigzag[1][i] = dsp.idct_permutation[(j & 7) + (j & 8) * 4 + (j & 48) / 2];
        }
    }else
        memcpy(s->dv_zigzag[1], ff_dv_zigzag248_direct, 64);
=======
    memcpy(s->dv_zigzag[1], ff_dv_zigzag248_direct, sizeof(s->dv_zigzag[1]));
>>>>>>> 593d2326

    s->avctx = avctx;
    avctx->chroma_sample_location = AVCHROMA_LOC_TOPLEFT;

    return 0;
}
<|MERGE_RESOLUTION|>--- conflicted
+++ resolved
@@ -308,17 +308,13 @@
     /* 248DCT setup */
     s->fdct[1]     = dsp.fdct248;
     s->idct_put[1] = ff_simple_idct248_put;  // FIXME: need to add it to DSP
-<<<<<<< HEAD
     if (avctx->lowres){
         for (i = 0; i < 64; i++){
             int j = ff_dv_zigzag248_direct[i];
             s->dv_zigzag[1][i] = dsp.idct_permutation[(j & 7) + (j & 8) * 4 + (j & 48) / 2];
         }
     }else
-        memcpy(s->dv_zigzag[1], ff_dv_zigzag248_direct, 64);
-=======
-    memcpy(s->dv_zigzag[1], ff_dv_zigzag248_direct, sizeof(s->dv_zigzag[1]));
->>>>>>> 593d2326
+        memcpy(s->dv_zigzag[1], ff_dv_zigzag248_direct, sizeof(s->dv_zigzag[1]));
 
     s->avctx = avctx;
     avctx->chroma_sample_location = AVCHROMA_LOC_TOPLEFT;
