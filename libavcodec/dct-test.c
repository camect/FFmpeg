--- conflicted
+++ resolved
@@ -61,12 +61,7 @@
 struct algo {
     const char *name;
     void (*func)(int16_t *block);
-<<<<<<< HEAD
-    enum formattag { NO_PERM, MMX_PERM, MMX_SIMPLE_PERM, SCALE_PERM,
-                     SSE2_PERM, PARTTRANS_PERM, TRANSPOSE_PERM } format;
-=======
     enum idct_permutation_type perm_type;
->>>>>>> e0a2e60c
     int cpu_flag;
     int nonspec;
 };
@@ -128,18 +123,11 @@
 #endif
 
 static const struct algo idct_tab[] = {
-<<<<<<< HEAD
-    { "FAANI",          ff_faanidct,           NO_PERM  },
-    { "REF-DBL",        ff_ref_idct,           NO_PERM  },
-    { "INT",            ff_j_rev_dct,          MMX_PERM },
-    { "SIMPLE-C",       ff_simple_idct_8,      NO_PERM  },
-    { "PR-C",           ff_prores_idct_wrap,   NO_PERM, 0, 1 },
-=======
     { "FAANI",       ff_faanidct,          FF_IDCT_PERM_NONE },
     { "REF-DBL",     ff_ref_idct,          FF_IDCT_PERM_NONE },
     { "INT",         ff_j_rev_dct,         FF_IDCT_PERM_LIBMPEG2 },
     { "SIMPLE-C",    ff_simple_idct_8,     FF_IDCT_PERM_NONE },
->>>>>>> e0a2e60c
+    { "PR-C",        ff_prores_idct_wrap,  FF_IDCT_PERM_NONE, 0, 1 },
 
 #if HAVE_MMX_INLINE
     { "SIMPLE-MMX",     ff_simple_idct_mmx,     FF_IDCT_PERM_SIMPLE,    AV_CPU_FLAG_MMX },
@@ -149,14 +137,10 @@
     { "XVID-MMXEXT",    ff_idct_xvid_mmxext,    FF_IDCT_PERM_NONE,      AV_CPU_FLAG_MMXEXT, 1 },
 #endif
 #if HAVE_SSE2_INLINE
-<<<<<<< HEAD
-    { "XVID-SSE2",      ff_idct_xvid_sse2,     SSE2_PERM, AV_CPU_FLAG_SSE2, 1 },
+    { "XVID-SSE2",      ff_idct_xvid_sse2,      FF_IDCT_PERM_SSE2,      AV_CPU_FLAG_SSE2,   1 },
 #if ARCH_X86_64 && HAVE_YASM
-    { "PR-SSE2",        ff_prores_idct_put_10_sse2_wrap,     TRANSPOSE_PERM, AV_CPU_FLAG_SSE2, 1 },
-#endif
-=======
-    { "XVID-SSE2",      ff_idct_xvid_sse2,      FF_IDCT_PERM_SSE2,      AV_CPU_FLAG_SSE2,   1 },
->>>>>>> e0a2e60c
+    { "PR-SSE2",        ff_prores_idct_put_10_sse2_wrap, FF_IDCT_PERM_TRANSPOSE, AV_CPU_FLAG_SSE2, 1 },
+#endif
 #endif
 
 #if ARCH_ARM
@@ -248,15 +232,12 @@
     case FF_IDCT_PERM_PARTTRANS:
         for (i = 0; i < 64; i++)
             dst[(i & 0x24) | ((i & 3) << 3) | ((i >> 3) & 3)] = src[i];
-<<<<<<< HEAD
-    } else if (perm == TRANSPOSE_PERM) {
+        break;
+    case FF_IDCT_PERM_TRANSPOSE:
         for (i = 0; i < 64; i++)
             dst[(i>>3) | ((i<<3)&0x38)] = src[i];
-    } else {
-=======
         break;
     default:
->>>>>>> e0a2e60c
         for (i = 0; i < 64; i++)
             dst[i] = src[i];
         break;
@@ -284,13 +265,8 @@
     for (i = 0; i < 64; i++)
         sysErr[i] = 0;
     for (it = 0; it < NB_ITS; it++) {
-<<<<<<< HEAD
         init_block(block1, test, is_idct, &prng, vals);
-        permute(block, block1, dct->format);
-=======
-        init_block(block1, test, is_idct, &prng);
         permute(block, block1, dct->perm_type);
->>>>>>> e0a2e60c
 
         dct->func(block);
         emms_c();
@@ -350,14 +326,9 @@
         return 0;
 
     /* speed test */
-<<<<<<< HEAD
 
     init_block(block, test, is_idct, &prng, vals);
-    permute(block1, block, dct->format);
-=======
-    init_block(block, test, is_idct, &prng);
     permute(block1, block, dct->perm_type);
->>>>>>> e0a2e60c
 
     ti = av_gettime_relative();
     it1 = 0;
