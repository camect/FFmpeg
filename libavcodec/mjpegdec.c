--- conflicted
+++ resolved
@@ -176,17 +176,10 @@
     }
 
     while (len >= 65) {
-<<<<<<< HEAD
         int pr = get_bits(&s->gb, 4);
         if (pr > 1) {
             av_log(s->avctx, AV_LOG_ERROR, "dqt: invalid precision\n");
             return AVERROR_INVALIDDATA;
-=======
-        /* only 8-bit precision handled */
-        if (get_bits(&s->gb, 4) != 0) {
-            av_log(s->avctx, AV_LOG_ERROR, "dqt: 16-bit precision\n");
-            return -1;
->>>>>>> 41ed7ab4
         }
         index = get_bits(&s->gb, 4);
         if (index >= 4)
@@ -197,15 +190,9 @@
             s->quant_matrixes[index][i] = get_bits(&s->gb, pr ? 16 : 8);
         }
 
-<<<<<<< HEAD
-        // XXX FIXME finetune, and perhaps add dc too
+        // XXX FIXME fine-tune, and perhaps add dc too
         s->qscale[index] = FFMAX(s->quant_matrixes[index][1],
                                  s->quant_matrixes[index][8]) >> 1;
-=======
-        // XXX FIXME fine-tune, and perhaps add dc too
-        s->qscale[index] = FFMAX(s->quant_matrixes[index][s->scantable.permutated[1]],
-                                 s->quant_matrixes[index][s->scantable.permutated[8]]) >> 1;
->>>>>>> 41ed7ab4
         av_log(s->avctx, AV_LOG_DEBUG, "qscale[%d]: %d\n",
                index, s->qscale[index]);
         len -= 1 + 64 * (1+pr);
@@ -1739,11 +1726,7 @@
         skip_bits(&s->gb, 16); /* unknown always 0? */
         skip_bits(&s->gb, 16); /* unknown always 0? */
         skip_bits(&s->gb, 16); /* unknown always 0? */
-<<<<<<< HEAD
         switch (i=get_bits(&s->gb, 8)) {
-=======
-        switch (get_bits(&s->gb, 8)) {
->>>>>>> 41ed7ab4
         case 1:
             rgb         = 1;
             pegasus_rct = 0;
