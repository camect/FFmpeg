/*
 * XWD image format
 *
 * Copyright (c) 2012 Paul B Mahol
 *
 * This file is part of FFmpeg.
 *
 * FFmpeg is free software; you can redistribute it and/or
 * modify it under the terms of the GNU Lesser General Public
 * License as published by the Free Software Foundation; either
 * version 2.1 of the License, or (at your option) any later version.
 *
 * FFmpeg is distributed in the hope that it will be useful,
 * but WITHOUT ANY WARRANTY; without even the implied warranty of
 * MERCHANTABILITY or FITNESS FOR A PARTICULAR PURPOSE.  See the GNU
 * Lesser General Public License for more details.
 *
 * You should have received a copy of the GNU Lesser General Public
 * License along with FFmpeg; if not, write to the Free Software
 * Foundation, Inc., 51 Franklin Street, Fifth Floor, Boston, MA 02110-1301 USA
 */

#include "libavutil/intreadwrite.h"
#include "libavutil/pixdesc.h"
#include "avcodec.h"
#include "bytestream.h"
#include "internal.h"
#include "xwd.h"

#define WINDOW_NAME         "lavcxwdenc"
#define WINDOW_NAME_SIZE    11

static av_cold int xwd_encode_init(AVCodecContext *avctx)
{
    avctx->coded_frame = avcodec_alloc_frame();
    if (!avctx->coded_frame)
        return AVERROR(ENOMEM);

    return 0;
}

static int xwd_encode_frame(AVCodecContext *avctx, AVPacket *pkt,
                            const AVFrame *p, int *got_packet)
{
    enum AVPixelFormat pix_fmt = avctx->pix_fmt;
    uint32_t pixdepth, bpp, bpad, ncolors = 0, lsize, vclass, be = 0;
    uint32_t rgb[3] = { 0 }, bitorder = 0;
    uint32_t header_size;
    int i, out_size, ret;
    uint8_t *ptr, *buf;

    pixdepth = av_get_bits_per_pixel(&av_pix_fmt_descriptors[pix_fmt]);
    if (av_pix_fmt_descriptors[pix_fmt].flags & PIX_FMT_BE)
        be = 1;
    switch (pix_fmt) {
    case AV_PIX_FMT_ARGB:
    case AV_PIX_FMT_BGRA:
    case AV_PIX_FMT_RGBA:
    case AV_PIX_FMT_ABGR:
        if (pix_fmt == AV_PIX_FMT_ARGB ||
            pix_fmt == AV_PIX_FMT_ABGR)
            be = 1;
        if (pix_fmt == AV_PIX_FMT_ABGR ||
            pix_fmt == AV_PIX_FMT_RGBA) {
            rgb[0] = 0xFF;
            rgb[1] = 0xFF00;
            rgb[2] = 0xFF0000;
        } else {
            rgb[0] = 0xFF0000;
            rgb[1] = 0xFF00;
            rgb[2] = 0xFF;
        }
        bpp      = 32;
        pixdepth = 24;
        vclass   = XWD_TRUE_COLOR;
        bpad     = 32;
        break;
    case AV_PIX_FMT_BGR24:
    case AV_PIX_FMT_RGB24:
        if (pix_fmt == AV_PIX_FMT_RGB24)
            be = 1;
        bpp      = 24;
        vclass   = XWD_TRUE_COLOR;
        bpad     = 32;
        rgb[0]   = 0xFF0000;
        rgb[1]   = 0xFF00;
        rgb[2]   = 0xFF;
        break;
    case AV_PIX_FMT_RGB565LE:
    case AV_PIX_FMT_RGB565BE:
    case AV_PIX_FMT_BGR565LE:
    case AV_PIX_FMT_BGR565BE:
        if (pix_fmt == AV_PIX_FMT_BGR565LE ||
            pix_fmt == AV_PIX_FMT_BGR565BE) {
            rgb[0] = 0x1F;
            rgb[1] = 0x7E0;
            rgb[2] = 0xF800;
        } else {
            rgb[0] = 0xF800;
            rgb[1] = 0x7E0;
            rgb[2] = 0x1F;
        }
        bpp      = 16;
        vclass   = XWD_TRUE_COLOR;
        bpad     = 16;
        break;
    case AV_PIX_FMT_RGB555LE:
    case AV_PIX_FMT_RGB555BE:
    case AV_PIX_FMT_BGR555LE:
    case AV_PIX_FMT_BGR555BE:
        if (pix_fmt == AV_PIX_FMT_BGR555LE ||
            pix_fmt == AV_PIX_FMT_BGR555BE) {
            rgb[0] = 0x1F;
            rgb[1] = 0x3E0;
            rgb[2] = 0x7C00;
        } else {
            rgb[0] = 0x7C00;
            rgb[1] = 0x3E0;
            rgb[2] = 0x1F;
        }
        bpp      = 16;
        vclass   = XWD_TRUE_COLOR;
        bpad     = 16;
        break;
    case AV_PIX_FMT_RGB8:
    case AV_PIX_FMT_BGR8:
    case AV_PIX_FMT_RGB4_BYTE:
    case AV_PIX_FMT_BGR4_BYTE:
    case AV_PIX_FMT_PAL8:
        bpp      = 8;
        vclass   = XWD_PSEUDO_COLOR;
        bpad     = 8;
        ncolors  = 256;
        break;
<<<<<<< HEAD
    case PIX_FMT_GRAY8:
        bpp      = 8;
        bpad     = 8;
        vclass   = XWD_STATIC_GRAY;
        break;
    case PIX_FMT_MONOWHITE:
=======
    case AV_PIX_FMT_MONOWHITE:
>>>>>>> 716d413c
        be       = 1;
        bitorder = 1;
        bpp      = 1;
        bpad     = 8;
        vclass   = XWD_STATIC_GRAY;
        break;
    default:
        av_log(avctx, AV_LOG_INFO, "unsupported pixel format\n");
        return AVERROR(EINVAL);
    }

    lsize       = FFALIGN(bpp * avctx->width, bpad) / 8;
    header_size = XWD_HEADER_SIZE + WINDOW_NAME_SIZE;
    out_size    = header_size + ncolors * XWD_CMAP_SIZE + avctx->height * lsize;

    if ((ret = ff_alloc_packet2(avctx, pkt, out_size)) < 0)
        return ret;
    buf = pkt->data;

    avctx->coded_frame->key_frame = 1;
    avctx->coded_frame->pict_type = AV_PICTURE_TYPE_I;

    bytestream_put_be32(&buf, header_size);
    bytestream_put_be32(&buf, XWD_VERSION);   // file version
    bytestream_put_be32(&buf, XWD_Z_PIXMAP);  // pixmap format
    bytestream_put_be32(&buf, pixdepth);      // pixmap depth in pixels
    bytestream_put_be32(&buf, avctx->width);  // pixmap width in pixels
    bytestream_put_be32(&buf, avctx->height); // pixmap height in pixels
    bytestream_put_be32(&buf, 0);             // bitmap x offset
    bytestream_put_be32(&buf, be);            // byte order
    bytestream_put_be32(&buf, 32);            // bitmap unit
    bytestream_put_be32(&buf, bitorder);      // bit-order of image data
    bytestream_put_be32(&buf, bpad);          // bitmap scan-line pad in bits
    bytestream_put_be32(&buf, bpp);           // bits per pixel
    bytestream_put_be32(&buf, lsize);         // bytes per scan-line
    bytestream_put_be32(&buf, vclass);        // visual class
    bytestream_put_be32(&buf, rgb[0]);        // red mask
    bytestream_put_be32(&buf, rgb[1]);        // green mask
    bytestream_put_be32(&buf, rgb[2]);        // blue mask
    bytestream_put_be32(&buf, 8);             // size of each bitmask in bits
    bytestream_put_be32(&buf, ncolors);       // number of colors
    bytestream_put_be32(&buf, ncolors);       // number of entries in color map
    bytestream_put_be32(&buf, avctx->width);  // window width
    bytestream_put_be32(&buf, avctx->height); // window height
    bytestream_put_be32(&buf, 0);             // window upper left X coordinate
    bytestream_put_be32(&buf, 0);             // window upper left Y coordinate
    bytestream_put_be32(&buf, 0);             // window border width
    bytestream_put_buffer(&buf, WINDOW_NAME, WINDOW_NAME_SIZE);

    for (i = 0; i < ncolors; i++) {
        uint32_t val;
        uint8_t red, green, blue;

        val   = AV_RN32A(p->data[1] + i * 4);
        red   = (val >> 16) & 0xFF;
        green = (val >>  8) & 0xFF;
        blue  =  val        & 0xFF;

        bytestream_put_be32(&buf, i);         // colormap entry number
        bytestream_put_be16(&buf, red   << 8);
        bytestream_put_be16(&buf, green << 8);
        bytestream_put_be16(&buf, blue  << 8);
        bytestream_put_byte(&buf, 0x7);       // bitmask flag
        bytestream_put_byte(&buf, 0);         // padding
    }

    ptr = p->data[0];
    for (i = 0; i < avctx->height; i++) {
        bytestream_put_buffer(&buf, ptr, lsize);
        ptr += p->linesize[0];
    }

    pkt->flags |= AV_PKT_FLAG_KEY;
    *got_packet = 1;
    return 0;
}

static av_cold int xwd_encode_close(AVCodecContext *avctx)
{
    av_freep(&avctx->coded_frame);

    return 0;
}

AVCodec ff_xwd_encoder = {
    .name         = "xwd",
    .type         = AVMEDIA_TYPE_VIDEO,
    .id           = AV_CODEC_ID_XWD,
    .init         = xwd_encode_init,
    .encode2      = xwd_encode_frame,
    .close        = xwd_encode_close,
<<<<<<< HEAD
    .pix_fmts     = (const enum PixelFormat[]) { PIX_FMT_BGRA,
                                                 PIX_FMT_RGBA,
                                                 PIX_FMT_ARGB,
                                                 PIX_FMT_ABGR,
                                                 PIX_FMT_RGB24,
                                                 PIX_FMT_BGR24,
                                                 PIX_FMT_RGB565BE,
                                                 PIX_FMT_RGB565LE,
                                                 PIX_FMT_BGR565BE,
                                                 PIX_FMT_BGR565LE,
                                                 PIX_FMT_RGB555BE,
                                                 PIX_FMT_RGB555LE,
                                                 PIX_FMT_BGR555BE,
                                                 PIX_FMT_BGR555LE,
                                                 PIX_FMT_RGB8,
                                                 PIX_FMT_BGR8,
                                                 PIX_FMT_RGB4_BYTE,
                                                 PIX_FMT_BGR4_BYTE,
                                                 PIX_FMT_PAL8,
                                                 PIX_FMT_GRAY8,
                                                 PIX_FMT_MONOWHITE,
                                                 PIX_FMT_NONE },
=======
    .pix_fmts     = (const enum AVPixelFormat[]) { AV_PIX_FMT_BGRA,
                                                 AV_PIX_FMT_RGBA,
                                                 AV_PIX_FMT_ARGB,
                                                 AV_PIX_FMT_ABGR,
                                                 AV_PIX_FMT_RGB24,
                                                 AV_PIX_FMT_BGR24,
                                                 AV_PIX_FMT_RGB565BE,
                                                 AV_PIX_FMT_RGB565LE,
                                                 AV_PIX_FMT_BGR565BE,
                                                 AV_PIX_FMT_BGR565LE,
                                                 AV_PIX_FMT_RGB555BE,
                                                 AV_PIX_FMT_RGB555LE,
                                                 AV_PIX_FMT_BGR555BE,
                                                 AV_PIX_FMT_BGR555LE,
                                                 AV_PIX_FMT_RGB8,
                                                 AV_PIX_FMT_BGR8,
                                                 AV_PIX_FMT_RGB4_BYTE,
                                                 AV_PIX_FMT_BGR4_BYTE,
                                                 AV_PIX_FMT_PAL8,
                                                 AV_PIX_FMT_MONOWHITE,
                                                 AV_PIX_FMT_NONE },
>>>>>>> 716d413c
    .long_name    = NULL_IF_CONFIG_SMALL("XWD (X Window Dump) image"),
};<|MERGE_RESOLUTION|>--- conflicted
+++ resolved
@@ -132,16 +132,12 @@
         bpad     = 8;
         ncolors  = 256;
         break;
-<<<<<<< HEAD
-    case PIX_FMT_GRAY8:
+    case AV_PIX_FMT_GRAY8:
         bpp      = 8;
         bpad     = 8;
         vclass   = XWD_STATIC_GRAY;
         break;
-    case PIX_FMT_MONOWHITE:
-=======
     case AV_PIX_FMT_MONOWHITE:
->>>>>>> 716d413c
         be       = 1;
         bitorder = 1;
         bpp      = 1;
@@ -233,30 +229,6 @@
     .init         = xwd_encode_init,
     .encode2      = xwd_encode_frame,
     .close        = xwd_encode_close,
-<<<<<<< HEAD
-    .pix_fmts     = (const enum PixelFormat[]) { PIX_FMT_BGRA,
-                                                 PIX_FMT_RGBA,
-                                                 PIX_FMT_ARGB,
-                                                 PIX_FMT_ABGR,
-                                                 PIX_FMT_RGB24,
-                                                 PIX_FMT_BGR24,
-                                                 PIX_FMT_RGB565BE,
-                                                 PIX_FMT_RGB565LE,
-                                                 PIX_FMT_BGR565BE,
-                                                 PIX_FMT_BGR565LE,
-                                                 PIX_FMT_RGB555BE,
-                                                 PIX_FMT_RGB555LE,
-                                                 PIX_FMT_BGR555BE,
-                                                 PIX_FMT_BGR555LE,
-                                                 PIX_FMT_RGB8,
-                                                 PIX_FMT_BGR8,
-                                                 PIX_FMT_RGB4_BYTE,
-                                                 PIX_FMT_BGR4_BYTE,
-                                                 PIX_FMT_PAL8,
-                                                 PIX_FMT_GRAY8,
-                                                 PIX_FMT_MONOWHITE,
-                                                 PIX_FMT_NONE },
-=======
     .pix_fmts     = (const enum AVPixelFormat[]) { AV_PIX_FMT_BGRA,
                                                  AV_PIX_FMT_RGBA,
                                                  AV_PIX_FMT_ARGB,
@@ -276,8 +248,8 @@
                                                  AV_PIX_FMT_RGB4_BYTE,
                                                  AV_PIX_FMT_BGR4_BYTE,
                                                  AV_PIX_FMT_PAL8,
+                                                 AV_PIX_FMT_GRAY8,
                                                  AV_PIX_FMT_MONOWHITE,
                                                  AV_PIX_FMT_NONE },
->>>>>>> 716d413c
     .long_name    = NULL_IF_CONFIG_SMALL("XWD (X Window Dump) image"),
 };