--- conflicted
+++ resolved
@@ -38,31 +38,8 @@
 #define MAX_LOG2_MAX_FRAME_NUM    (12 + 4)
 #define MIN_LOG2_MAX_FRAME_NUM    4
 
-<<<<<<< HEAD
-=======
 #define EXTENDED_SAR       255
 
-static const AVRational pixel_aspect[17] = {
-    {   0,  1 },
-    {   1,  1 },
-    {  12, 11 },
-    {  10, 11 },
-    {  16, 11 },
-    {  40, 33 },
-    {  24, 11 },
-    {  20, 11 },
-    {  32, 11 },
-    {  80, 33 },
-    {  18, 11 },
-    {  15, 11 },
-    {  64, 33 },
-    { 160, 99 },
-    {   4,  3 },
-    {   3,  2 },
-    {   2,  1 },
-};
-
->>>>>>> f638b67e
 static const uint8_t default_scaling4[2][16] = {
     {  6, 13, 20, 28, 13, 20, 28, 32,
       20, 28, 32, 37, 28, 32, 37, 42 },
