--- conflicted
+++ resolved
@@ -151,11 +151,7 @@
 OBJS-$(CONFIG_BMP_ENCODER)             += bmpenc.o
 OBJS-$(CONFIG_BMV_VIDEO_DECODER)       += bmv.o
 OBJS-$(CONFIG_BMV_AUDIO_DECODER)       += bmv.o
-<<<<<<< HEAD
-OBJS-$(CONFIG_BRENDER_PIX_DECODER)     += brender_pix.o
-=======
 OBJS-$(CONFIG_BRENDER_PIX_DECODER)     += brenderpix.o
->>>>>>> ae17878f
 OBJS-$(CONFIG_C93_DECODER)             += c93.o
 OBJS-$(CONFIG_CAVS_DECODER)            += cavs.o cavsdec.o cavsdsp.o \
                                           cavsdata.o mpeg12data.o
