/*
 * ffmpeg main
 * Copyright (c) 2000-2003 Fabrice Bellard
 *
 * This file is part of FFmpeg.
 *
 * FFmpeg is free software; you can redistribute it and/or
 * modify it under the terms of the GNU Lesser General Public
 * License as published by the Free Software Foundation; either
 * version 2.1 of the License, or (at your option) any later version.
 *
 * FFmpeg is distributed in the hope that it will be useful,
 * but WITHOUT ANY WARRANTY; without even the implied warranty of
 * MERCHANTABILITY or FITNESS FOR A PARTICULAR PURPOSE.  See the GNU
 * Lesser General Public License for more details.
 *
 * You should have received a copy of the GNU Lesser General Public
 * License along with FFmpeg; if not, write to the Free Software
 * Foundation, Inc., 51 Franklin Street, Fifth Floor, Boston, MA 02110-1301 USA
 */

#include "config.h"
#include <ctype.h>
#include <string.h>
#include <math.h>
#include <stdlib.h>
#include <errno.h>
#include <signal.h>
#include <limits.h>
#include <unistd.h>
#include "libavformat/avformat.h"
#include "libavdevice/avdevice.h"
#include "libswscale/swscale.h"
#include "libavutil/opt.h"
#include "libavcodec/audioconvert.h"
#include "libavutil/audioconvert.h"
#include "libavutil/parseutils.h"
#include "libavutil/samplefmt.h"
#include "libavutil/colorspace.h"
#include "libavutil/fifo.h"
#include "libavutil/intreadwrite.h"
#include "libavutil/dict.h"
#include "libavutil/mathematics.h"
#include "libavutil/pixdesc.h"
#include "libavutil/avstring.h"
#include "libavutil/libm.h"
#include "libavformat/os_support.h"

#include "libavformat/ffm.h" // not public API

#if CONFIG_AVFILTER
# include "libavfilter/avcodec.h"
# include "libavfilter/avfilter.h"
# include "libavfilter/avfiltergraph.h"
# include "libavfilter/vsink_buffer.h"
# include "libavfilter/vsrc_buffer.h"
#endif

#if HAVE_SYS_RESOURCE_H
#include <sys/types.h>
#include <sys/time.h>
#include <sys/resource.h>
#elif HAVE_GETPROCESSTIMES
#include <windows.h>
#endif
#if HAVE_GETPROCESSMEMORYINFO
#include <windows.h>
#include <psapi.h>
#endif

#if HAVE_SYS_SELECT_H
#include <sys/select.h>
#endif

#if HAVE_TERMIOS_H
#include <fcntl.h>
#include <sys/ioctl.h>
#include <sys/time.h>
#include <termios.h>
#elif HAVE_KBHIT
#include <conio.h>
#endif
#include <time.h>

#include "cmdutils.h"

#include "libavutil/avassert.h"

const char program_name[] = "avconv";
const int program_birth_year = 2000;

/* select an input stream for an output stream */
typedef struct StreamMap {
    int disabled;           /** 1 is this mapping is disabled by a negative map */
    int file_index;
    int stream_index;
    int sync_file_index;
    int sync_stream_index;
} StreamMap;

/**
 * select an input file for an output file
 */
typedef struct MetadataMap {
    int  file;      ///< file index
    char type;      ///< type of metadata to copy -- (g)lobal, (s)tream, (c)hapter or (p)rogram
    int  index;     ///< stream/chapter/program number
} MetadataMap;

static const OptionDef options[];

#define MAX_STREAMS 1024    /* arbitrary sanity check value */
static const char *last_asked_format = NULL;
static AVDictionary *ts_scale;

static StreamMap *stream_maps = NULL;
static int nb_stream_maps;

static AVDictionary *codec_names;

/* first item specifies output metadata, second is input */
static MetadataMap (*meta_data_maps)[2] = NULL;
static int nb_meta_data_maps;
static int metadata_global_autocopy   = 1;
static int metadata_streams_autocopy  = 1;
static int metadata_chapters_autocopy = 1;

static int chapters_input_file = INT_MAX;

/* indexed by output file stream index */
static int *streamid_map = NULL;
static int nb_streamid_map = 0;

static int frame_width  = 0;
static int frame_height = 0;
static float frame_aspect_ratio = 0;
static enum PixelFormat frame_pix_fmt = PIX_FMT_NONE;
static int frame_bits_per_raw_sample = 0;
static enum AVSampleFormat audio_sample_fmt = AV_SAMPLE_FMT_NONE;
static int max_frames[4] = {INT_MAX, INT_MAX, INT_MAX, INT_MAX};
static AVRational frame_rate;
static float video_qscale = 0;
static uint16_t *intra_matrix = NULL;
static uint16_t *inter_matrix = NULL;
static const char *video_rc_override_string=NULL;
static int video_disable = 0;
static int video_discard = 0;
static unsigned int video_codec_tag = 0;
static char *video_language = NULL;
static int same_quant = 0;
static int do_deinterlace = 0;
static int top_field_first = -1;
static int me_threshold = 0;
static int intra_dc_precision = 8;
static int qp_hist = 0;
#if CONFIG_AVFILTER
static char *vfilters = NULL;
#endif

static int audio_sample_rate = 0;
#define QSCALE_NONE -99999
static float audio_qscale = QSCALE_NONE;
static int audio_disable = 0;
static int audio_channels = 0;
static unsigned int audio_codec_tag = 0;
static char *audio_language = NULL;

static int subtitle_disable = 0;
static char *subtitle_language = NULL;
static unsigned int subtitle_codec_tag = 0;

static int data_disable = 0;
static unsigned int data_codec_tag = 0;

static float mux_preload= 0.5;
static float mux_max_delay= 0.7;

static int64_t recording_time = INT64_MAX;
static int64_t start_time = 0;
static int64_t input_ts_offset = 0;
static int file_overwrite = 0;
static AVDictionary *metadata;
static int do_benchmark = 0;
static int do_hex_dump = 0;
static int do_pkt_dump = 0;
static int do_psnr = 0;
static int do_pass = 0;
static const char *pass_logfilename_prefix;
static int video_sync_method= -1;
static int audio_sync_method= 0;
static float audio_drift_threshold= 0.1;
static int copy_ts= 0;
static int copy_tb= 0;
static int opt_shortest = 0;
static char *vstats_filename;
static FILE *vstats_file;
static int opt_programid = 0;
static int copy_initial_nonkeyframes = 0;

static int rate_emu = 0;

static int audio_volume = 256;

static int exit_on_error = 0;
static int using_stdin = 0;
static int verbose = 1;
static int run_as_daemon  = 0;
static int thread_count= 1;
static int q_pressed = 0;
static int64_t video_size = 0;
static int64_t audio_size = 0;
static int64_t extra_size = 0;
static int nb_frames_dup = 0;
static int nb_frames_drop = 0;
static int input_sync;
static uint64_t limit_filesize = UINT64_MAX;
static int force_fps = 0;
static char *forced_key_frames = NULL;

static float dts_delta_threshold = 10;

static uint8_t *audio_buf;
static uint8_t *audio_out;
static unsigned int allocated_audio_out_size, allocated_audio_buf_size;

static short *samples;

static AVBitStreamFilterContext *video_bitstream_filters=NULL;
static AVBitStreamFilterContext *audio_bitstream_filters=NULL;
static AVBitStreamFilterContext *subtitle_bitstream_filters=NULL;

#define DEFAULT_PASS_LOGFILENAME_PREFIX "av2pass"

typedef struct InputStream {
    int file_index;
    AVStream *st;
    int discard;             /* true if stream data should be discarded */
    int decoding_needed;     /* true if the packets must be decoded in 'raw_fifo' */
    AVCodec *dec;

    int64_t       start;     /* time when read started */
    int64_t       next_pts;  /* synthetic pts for cases where pkt.pts
                                is not defined */
    int64_t       pts;       /* current pts */
    double ts_scale;
    int is_start;            /* is 1 at the start and after a discontinuity */
    int showed_multi_packet_warning;
    AVDictionary *opts;
} InputStream;

typedef struct InputFile {
    AVFormatContext *ctx;
    int eof_reached;      /* true if eof reached */
    int ist_index;        /* index of first stream in ist_table */
    int buffer_size;      /* current total buffer size */
    int nb_streams;
    int64_t ts_offset;
    int nb_streams;       /* number of stream that avconv is aware of; may be different
                             from ctx.nb_streams if new streams appear during av_read_frame() */
} InputFile;

typedef struct OutputStream {
    int file_index;          /* file index */
    int index;               /* stream index in the output file */
    int source_index;        /* InputStream index */
    AVStream *st;            /* stream in the output file */
    int encoding_needed;     /* true if encoding needed for this stream */
    int frame_number;
    /* input pts and corresponding output pts
       for A/V sync */
    //double sync_ipts;        /* dts from the AVPacket of the demuxer in second units */
    struct InputStream *sync_ist; /* input stream to sync against */
    int64_t sync_opts;       /* output frame counter, could be changed to some true timestamp */ //FIXME look at frame_number
    AVBitStreamFilterContext *bitstream_filters;
    AVCodec *enc;

    /* video only */
    int video_resample;
    AVFrame resample_frame;              /* temporary frame for image resampling */
    struct SwsContext *img_resample_ctx; /* for image resampling */
    int resample_height;
    int resample_width;
    int resample_pix_fmt;
    AVRational frame_rate;

    float frame_aspect_ratio;

    /* forced key frames */
    int64_t *forced_kf_pts;
    int forced_kf_count;
    int forced_kf_index;

    /* audio only */
    int audio_resample;
    ReSampleContext *resample; /* for audio resampling */
    int resample_sample_fmt;
    int resample_channels;
    int resample_sample_rate;
    int reformat_pair;
    AVAudioConvert *reformat_ctx;
    AVFifoBuffer *fifo;     /* for compression: one audio fifo per codec */
    FILE *logfile;

#if CONFIG_AVFILTER
    AVFilterContext *output_video_filter;
    AVFilterContext *input_video_filter;
    AVFilterBufferRef *picref;
    char *avfilter;
    AVFilterGraph *graph;
#endif

   int sws_flags;
   AVDictionary *opts;
   int is_past_recording_time;
} OutputStream;

#if HAVE_TERMIOS_H

/* init terminal so that we can grab keys */
static struct termios oldtty;
#endif

typedef struct OutputFile {
    AVFormatContext *ctx;
    AVDictionary *opts;
    int ost_index;       /* index of the first stream in output_streams */
    int64_t recording_time; /* desired length of the resulting file in microseconds */
    int64_t start_time;     /* start time in microseconds */
    uint64_t limit_filesize;
} OutputFile;

static InputStream *input_streams = NULL;
static int         nb_input_streams = 0;
static InputFile   *input_files   = NULL;
static int         nb_input_files   = 0;

static OutputStream *output_streams = NULL;
static int        nb_output_streams = 0;
static OutputFile   *output_files   = NULL;
static int        nb_output_files   = 0;

#if CONFIG_AVFILTER

static int configure_video_filters(InputStream *ist, OutputStream *ost)
{
    AVFilterContext *last_filter, *filter;
    /** filter graph containing all filters including input & output */
    AVCodecContext *codec = ost->st->codec;
    AVCodecContext *icodec = ist->st->codec;
    enum PixelFormat pix_fmts[] = { codec->pix_fmt, PIX_FMT_NONE };
    AVRational sample_aspect_ratio;
    char args[255];
    int ret;

    ost->graph = avfilter_graph_alloc();

    if (ist->st->sample_aspect_ratio.num){
        sample_aspect_ratio = ist->st->sample_aspect_ratio;
    }else
        sample_aspect_ratio = ist->st->codec->sample_aspect_ratio;

    snprintf(args, 255, "%d:%d:%d:%d:%d:%d:%d", ist->st->codec->width,
             ist->st->codec->height, ist->st->codec->pix_fmt, 1, AV_TIME_BASE,
             sample_aspect_ratio.num, sample_aspect_ratio.den);

    ret = avfilter_graph_create_filter(&ost->input_video_filter, avfilter_get_by_name("buffer"),
                                       "src", args, NULL, ost->graph);
    if (ret < 0)
        return ret;
    ret = avfilter_graph_create_filter(&ost->output_video_filter, avfilter_get_by_name("buffersink"),
                                       "out", NULL, pix_fmts, ost->graph);
    if (ret < 0)
        return ret;
    last_filter = ost->input_video_filter;

    if (codec->width  != icodec->width || codec->height != icodec->height) {
        snprintf(args, 255, "%d:%d:flags=0x%X",
                 codec->width,
                 codec->height,
                 ost->sws_flags);
        if ((ret = avfilter_graph_create_filter(&filter, avfilter_get_by_name("scale"),
                                                NULL, args, NULL, ost->graph)) < 0)
            return ret;
        if ((ret = avfilter_link(last_filter, 0, filter, 0)) < 0)
            return ret;
        last_filter = filter;
    }

    snprintf(args, sizeof(args), "flags=0x%X", ost->sws_flags);
    ost->graph->scale_sws_opts = av_strdup(args);

    if (ost->avfilter) {
        AVFilterInOut *outputs = avfilter_inout_alloc();
        AVFilterInOut *inputs  = avfilter_inout_alloc();

        outputs->name    = av_strdup("in");
        outputs->filter_ctx = last_filter;
        outputs->pad_idx = 0;
        outputs->next    = NULL;

        inputs->name    = av_strdup("out");
        inputs->filter_ctx = ost->output_video_filter;
        inputs->pad_idx = 0;
        inputs->next    = NULL;

        if ((ret = avfilter_graph_parse(ost->graph, ost->avfilter, &inputs, &outputs, NULL)) < 0)
            return ret;
        av_freep(&ost->avfilter);
    } else {
        if ((ret = avfilter_link(last_filter, 0, ost->output_video_filter, 0)) < 0)
            return ret;
    }

    if ((ret = avfilter_graph_config(ost->graph, NULL)) < 0)
        return ret;

    codec->width  = ost->output_video_filter->inputs[0]->w;
    codec->height = ost->output_video_filter->inputs[0]->h;
    codec->sample_aspect_ratio = ost->st->sample_aspect_ratio =
        ost->frame_aspect_ratio ? // overridden by the -aspect cli option
        av_d2q(ost->frame_aspect_ratio*codec->height/codec->width, 255) :
        ost->output_video_filter->inputs[0]->sample_aspect_ratio;

    return 0;
}
#endif /* CONFIG_AVFILTER */

static void term_exit(void)
{
    av_log(NULL, AV_LOG_QUIET, "%s", "");
#if HAVE_TERMIOS_H
    if(!run_as_daemon)
        tcsetattr (0, TCSANOW, &oldtty);
#endif
}

static volatile int received_sigterm = 0;

static void
sigterm_handler(int sig)
{
    received_sigterm = sig;
    q_pressed++;
    term_exit();
}

static void term_init(void)
{
#if HAVE_TERMIOS_H
    if(!run_as_daemon){
    struct termios tty;

    tcgetattr (0, &tty);
    oldtty = tty;
    atexit(term_exit);

    tty.c_iflag &= ~(IGNBRK|BRKINT|PARMRK|ISTRIP
                          |INLCR|IGNCR|ICRNL|IXON);
    tty.c_oflag |= OPOST;
    tty.c_lflag &= ~(ECHO|ECHONL|ICANON|IEXTEN);
    tty.c_cflag &= ~(CSIZE|PARENB);
    tty.c_cflag |= CS8;
    tty.c_cc[VMIN] = 1;
    tty.c_cc[VTIME] = 0;

    tcsetattr (0, TCSANOW, &tty);
    signal(SIGQUIT, sigterm_handler); /* Quit (POSIX).  */
    }
#endif

    signal(SIGINT , sigterm_handler); /* Interrupt (ANSI).  */
    signal(SIGTERM, sigterm_handler); /* Termination (ANSI).  */
#ifdef SIGXCPU
    signal(SIGXCPU, sigterm_handler);
#endif
}

/* read a key without blocking */
static int read_key(void)
{
#if HAVE_TERMIOS_H
    int n = 1;
    unsigned char ch;
    struct timeval tv;
    fd_set rfds;

    if(run_as_daemon)
        return -1;

    FD_ZERO(&rfds);
    FD_SET(0, &rfds);
    tv.tv_sec = 0;
    tv.tv_usec = 0;
    n = select(1, &rfds, NULL, NULL, &tv);
    if (n > 0) {
        n = read(0, &ch, 1);
        if (n == 1)
            return ch;

        return n;
    }
#elif HAVE_KBHIT
    if(kbhit())
        return(getch());
#endif
    return -1;
}

static int decode_interrupt_cb(void)
{
    q_pressed += read_key() == 'q';
    return q_pressed > 1;
}

static int exit_program(int ret)
{
    int i;

    /* close files */
    for(i=0;i<nb_output_files;i++) {
        AVFormatContext *s = output_files[i].ctx;
        if (!(s->oformat->flags & AVFMT_NOFILE) && s->pb)
            avio_close(s->pb);
        avformat_free_context(s);
        av_dict_free(&output_files[i].opts);
    }
    for(i=0;i<nb_input_files;i++) {
        av_close_input_file(input_files[i].ctx);
    }
    for (i = 0; i < nb_input_streams; i++)
        av_dict_free(&input_streams[i].opts);

    av_free(intra_matrix);
    av_free(inter_matrix);

    if (vstats_file)
        fclose(vstats_file);
    av_free(vstats_filename);

    av_free(meta_data_maps);

    av_freep(&input_streams);
    av_freep(&input_files);
    av_freep(&output_streams);
    av_freep(&output_files);

    uninit_opts();
    av_free(audio_buf);
    av_free(audio_out);
    allocated_audio_buf_size= allocated_audio_out_size= 0;
    av_free(samples);

#if CONFIG_AVFILTER
    avfilter_uninit();
#endif

    if (received_sigterm) {
        fprintf(stderr,
            "Received signal %d: terminating.\n",
            (int) received_sigterm);
        exit (255);
    }

    exit(ret); /* not all OS-es handle main() return value */
    return ret;
}

static void assert_avoptions(AVDictionary *m)
{
    AVDictionaryEntry *t;
    if ((t = av_dict_get(m, "", NULL, AV_DICT_IGNORE_SUFFIX))) {
        av_log(NULL, AV_LOG_ERROR, "Option %s not found.\n", t->key);
        exit_program(1);
    }
}

static void assert_codec_experimental(AVCodecContext *c, int encoder)
{
    const char *codec_string = encoder ? "encoder" : "decoder";
    AVCodec *codec;
    if (c->codec->capabilities & CODEC_CAP_EXPERIMENTAL &&
        c->strict_std_compliance > FF_COMPLIANCE_EXPERIMENTAL) {
        av_log(NULL, AV_LOG_ERROR, "%s '%s' is experimental and might produce bad "
                "results.\nAdd '-strict experimental' if you want to use it.\n",
                codec_string, c->codec->name);
        codec = encoder ? avcodec_find_encoder(c->codec->id) : avcodec_find_decoder(c->codec->id);
        if (!(codec->capabilities & CODEC_CAP_EXPERIMENTAL))
            av_log(NULL, AV_LOG_ERROR, "Or use the non experimental %s '%s'.\n",
                   codec_string, codec->name);
        exit_program(1);
    }
}

/* similar to ff_dynarray_add() and av_fast_realloc() */
static void *grow_array(void *array, int elem_size, int *size, int new_size)
{
    if (new_size >= INT_MAX / elem_size) {
        fprintf(stderr, "Array too big.\n");
        exit_program(1);
    }
    if (*size < new_size) {
        uint8_t *tmp = av_realloc(array, new_size*elem_size);
        if (!tmp) {
            fprintf(stderr, "Could not alloc buffer.\n");
            exit_program(1);
        }
        memset(tmp + *size*elem_size, 0, (new_size-*size) * elem_size);
        *size = new_size;
        return tmp;
    }
    return array;
}

static void choose_sample_fmt(AVStream *st, AVCodec *codec)
{
    if(codec && codec->sample_fmts){
        const enum AVSampleFormat *p= codec->sample_fmts;
        for(; *p!=-1; p++){
            if(*p == st->codec->sample_fmt)
                break;
        }
        if (*p == -1) {
            if((codec->capabilities & CODEC_CAP_LOSSLESS) && av_get_sample_fmt_name(st->codec->sample_fmt) > av_get_sample_fmt_name(codec->sample_fmts[0]))
                av_log(NULL, AV_LOG_ERROR, "Convertion will not be lossless'\n");
            if(av_get_sample_fmt_name(st->codec->sample_fmt))
            av_log(NULL, AV_LOG_WARNING,
                   "Incompatible sample format '%s' for codec '%s', auto-selecting format '%s'\n",
                   av_get_sample_fmt_name(st->codec->sample_fmt),
                   codec->name,
                   av_get_sample_fmt_name(codec->sample_fmts[0]));
            st->codec->sample_fmt = codec->sample_fmts[0];
        }
    }
}

static void choose_sample_rate(AVStream *st, AVCodec *codec)
{
    if(codec && codec->supported_samplerates){
        const int *p= codec->supported_samplerates;
        int best=0;
        int best_dist=INT_MAX;
        for(; *p; p++){
            int dist= abs(st->codec->sample_rate - *p);
            if(dist < best_dist){
                best_dist= dist;
                best= *p;
            }
        }
        if(best_dist){
            av_log(st->codec, AV_LOG_WARNING, "Requested sampling rate unsupported using closest supported (%d)\n", best);
        }
        st->codec->sample_rate= best;
    }
}

static void choose_pixel_fmt(AVStream *st, AVCodec *codec)
{
    if(codec && codec->pix_fmts){
        const enum PixelFormat *p= codec->pix_fmts;
        if(st->codec->strict_std_compliance <= FF_COMPLIANCE_UNOFFICIAL){
            if(st->codec->codec_id==CODEC_ID_MJPEG){
                p= (const enum PixelFormat[]){PIX_FMT_YUVJ420P, PIX_FMT_YUVJ422P, PIX_FMT_YUV420P, PIX_FMT_YUV422P, PIX_FMT_NONE};
            }else if(st->codec->codec_id==CODEC_ID_LJPEG){
                p= (const enum PixelFormat[]){PIX_FMT_YUVJ420P, PIX_FMT_YUVJ422P, PIX_FMT_YUVJ444P, PIX_FMT_YUV420P, PIX_FMT_YUV422P, PIX_FMT_YUV444P, PIX_FMT_BGRA, PIX_FMT_NONE};
            }
        }
        for(; *p!=-1; p++){
            if(*p == st->codec->pix_fmt)
                break;
        }
        if (*p == -1) {
            if(st->codec->pix_fmt != PIX_FMT_NONE)
                av_log(NULL, AV_LOG_WARNING,
                        "Incompatible pixel format '%s' for codec '%s', auto-selecting format '%s'\n",
                        av_pix_fmt_descriptors[st->codec->pix_fmt].name,
                        codec->name,
                        av_pix_fmt_descriptors[codec->pix_fmts[0]].name);
            st->codec->pix_fmt = codec->pix_fmts[0];
        }
    }
}

static double
get_sync_ipts(const OutputStream *ost)
{
    const InputStream *ist = ost->sync_ist;
    OutputFile *of = &output_files[ost->file_index];
    return (double)(ist->pts - of->start_time)/AV_TIME_BASE;
}

static void write_frame(AVFormatContext *s, AVPacket *pkt, AVCodecContext *avctx, AVBitStreamFilterContext *bsfc){
    int ret;

    while(bsfc){
        AVPacket new_pkt= *pkt;
        int a= av_bitstream_filter_filter(bsfc, avctx, NULL,
                                          &new_pkt.data, &new_pkt.size,
                                          pkt->data, pkt->size,
                                          pkt->flags & AV_PKT_FLAG_KEY);
        if(a>0){
            av_free_packet(pkt);
            new_pkt.destruct= av_destruct_packet;
        } else if(a<0){
            fprintf(stderr, "%s failed for stream %d, codec %s",
                    bsfc->filter->name, pkt->stream_index,
                    avctx->codec ? avctx->codec->name : "copy");
            print_error("", a);
            if (exit_on_error)
                exit_program(1);
        }
        *pkt= new_pkt;

        bsfc= bsfc->next;
    }

    ret= av_interleaved_write_frame(s, pkt);
    if(ret < 0){
        print_error("av_interleaved_write_frame()", ret);
        exit_program(1);
    }
}

static void do_audio_out(AVFormatContext *s,
                         OutputStream *ost,
                         InputStream *ist,
                         unsigned char *buf, int size)
{
    uint8_t *buftmp;
    int64_t audio_out_size, audio_buf_size;
    int64_t allocated_for_size= size;

    int size_out, frame_bytes, ret, resample_changed;
    AVCodecContext *enc= ost->st->codec;
    AVCodecContext *dec= ist->st->codec;
    int osize = av_get_bytes_per_sample(enc->sample_fmt);
    int isize = av_get_bytes_per_sample(dec->sample_fmt);
    const int coded_bps = av_get_bits_per_sample(enc->codec->id);

need_realloc:
    audio_buf_size= (allocated_for_size + isize*dec->channels - 1) / (isize*dec->channels);
    audio_buf_size= (audio_buf_size*enc->sample_rate + dec->sample_rate) / dec->sample_rate;
    audio_buf_size= audio_buf_size*2 + 10000; //safety factors for the deprecated resampling API
    audio_buf_size= FFMAX(audio_buf_size, enc->frame_size);
    audio_buf_size*= osize*enc->channels;

    audio_out_size= FFMAX(audio_buf_size, enc->frame_size * osize * enc->channels);
    if(coded_bps > 8*osize)
        audio_out_size= audio_out_size * coded_bps / (8*osize);
    audio_out_size += FF_MIN_BUFFER_SIZE;

    if(audio_out_size > INT_MAX || audio_buf_size > INT_MAX){
        fprintf(stderr, "Buffer sizes too large\n");
        exit_program(1);
    }

    av_fast_malloc(&audio_buf, &allocated_audio_buf_size, audio_buf_size);
    av_fast_malloc(&audio_out, &allocated_audio_out_size, audio_out_size);
    if (!audio_buf || !audio_out){
        fprintf(stderr, "Out of memory in do_audio_out\n");
        exit_program(1);
    }

    if (enc->channels != dec->channels)
        ost->audio_resample = 1;

    resample_changed = ost->resample_sample_fmt  != dec->sample_fmt ||
                       ost->resample_channels    != dec->channels   ||
                       ost->resample_sample_rate != dec->sample_rate;

    if ((ost->audio_resample && !ost->resample) || resample_changed) {
        if (resample_changed) {
            av_log(NULL, AV_LOG_INFO, "Input stream #%d.%d frame changed from rate:%d fmt:%s ch:%d to rate:%d fmt:%s ch:%d\n",
                   ist->file_index, ist->st->index,
                   ost->resample_sample_rate, av_get_sample_fmt_name(ost->resample_sample_fmt), ost->resample_channels,
                   dec->sample_rate, av_get_sample_fmt_name(dec->sample_fmt), dec->channels);
            ost->resample_sample_fmt  = dec->sample_fmt;
            ost->resample_channels    = dec->channels;
            ost->resample_sample_rate = dec->sample_rate;
            if (ost->resample)
                audio_resample_close(ost->resample);
        }
        /* if audio_sync_method is >1 the resampler is needed for audio drift compensation */
        if (audio_sync_method <= 1 &&
            ost->resample_sample_fmt  == enc->sample_fmt &&
            ost->resample_channels    == enc->channels   &&
            ost->resample_sample_rate == enc->sample_rate) {
            ost->resample = NULL;
            ost->audio_resample = 0;
        } else {
            if (dec->sample_fmt != AV_SAMPLE_FMT_S16)
                fprintf(stderr, "Warning, using s16 intermediate sample format for resampling\n");
            ost->resample = av_audio_resample_init(enc->channels,    dec->channels,
                                                   enc->sample_rate, dec->sample_rate,
                                                   enc->sample_fmt,  dec->sample_fmt,
                                                   16, 10, 0, 0.8);
            if (!ost->resample) {
                fprintf(stderr, "Can not resample %d channels @ %d Hz to %d channels @ %d Hz\n",
                        dec->channels, dec->sample_rate,
                        enc->channels, enc->sample_rate);
                exit_program(1);
            }
        }
    }

#define MAKE_SFMT_PAIR(a,b) ((a)+AV_SAMPLE_FMT_NB*(b))
    if (!ost->audio_resample && dec->sample_fmt!=enc->sample_fmt &&
        MAKE_SFMT_PAIR(enc->sample_fmt,dec->sample_fmt)!=ost->reformat_pair) {
        if (ost->reformat_ctx)
            av_audio_convert_free(ost->reformat_ctx);
        ost->reformat_ctx = av_audio_convert_alloc(enc->sample_fmt, 1,
                                                   dec->sample_fmt, 1, NULL, 0);
        if (!ost->reformat_ctx) {
            fprintf(stderr, "Cannot convert %s sample format to %s sample format\n",
                av_get_sample_fmt_name(dec->sample_fmt),
                av_get_sample_fmt_name(enc->sample_fmt));
            exit_program(1);
        }
        ost->reformat_pair=MAKE_SFMT_PAIR(enc->sample_fmt,dec->sample_fmt);
    }

    if(audio_sync_method){
        double delta = get_sync_ipts(ost) * enc->sample_rate - ost->sync_opts
                - av_fifo_size(ost->fifo)/(enc->channels * 2);
        double idelta= delta*dec->sample_rate / enc->sample_rate;
        int byte_delta= ((int)idelta)*2*dec->channels;

        //FIXME resample delay
        if(fabs(delta) > 50){
            if(ist->is_start || fabs(delta) > audio_drift_threshold*enc->sample_rate){
                if(byte_delta < 0){
                    byte_delta= FFMAX(byte_delta, -size);
                    size += byte_delta;
                    buf  -= byte_delta;
                    if(verbose > 2)
                        fprintf(stderr, "discarding %d audio samples\n", (int)-delta);
                    if(!size)
                        return;
                    ist->is_start=0;
                }else{
                    static uint8_t *input_tmp= NULL;
                    input_tmp= av_realloc(input_tmp, byte_delta + size);

                    if(byte_delta > allocated_for_size - size){
                        allocated_for_size= byte_delta + (int64_t)size;
                        goto need_realloc;
                    }
                    ist->is_start=0;

                    memset(input_tmp, 0, byte_delta);
                    memcpy(input_tmp + byte_delta, buf, size);
                    buf= input_tmp;
                    size += byte_delta;
                    if(verbose > 2)
                        fprintf(stderr, "adding %d audio samples of silence\n", (int)delta);
                }
            }else if(audio_sync_method>1){
                int comp= av_clip(delta, -audio_sync_method, audio_sync_method);
                av_assert0(ost->audio_resample);
                if(verbose > 2)
                    fprintf(stderr, "compensating audio timestamp drift:%f compensation:%d in:%d\n", delta, comp, enc->sample_rate);
//                fprintf(stderr, "drift:%f len:%d opts:%"PRId64" ipts:%"PRId64" fifo:%d\n", delta, -1, ost->sync_opts, (int64_t)(get_sync_ipts(ost) * enc->sample_rate), av_fifo_size(ost->fifo)/(ost->st->codec->channels * 2));
                av_resample_compensate(*(struct AVResampleContext**)ost->resample, comp, enc->sample_rate);
            }
        }
    }else
        ost->sync_opts= lrintf(get_sync_ipts(ost) * enc->sample_rate)
                        - av_fifo_size(ost->fifo)/(enc->channels * 2); //FIXME wrong

    if (ost->audio_resample) {
        buftmp = audio_buf;
        size_out = audio_resample(ost->resample,
                                  (short *)buftmp, (short *)buf,
                                  size / (dec->channels * isize));
        size_out = size_out * enc->channels * osize;
    } else {
        buftmp = buf;
        size_out = size;
    }

    if (!ost->audio_resample && dec->sample_fmt!=enc->sample_fmt) {
        const void *ibuf[6]= {buftmp};
        void *obuf[6]= {audio_buf};
        int istride[6]= {isize};
        int ostride[6]= {osize};
        int len= size_out/istride[0];
        if (av_audio_convert(ost->reformat_ctx, obuf, ostride, ibuf, istride, len)<0) {
            printf("av_audio_convert() failed\n");
            if (exit_on_error)
                exit_program(1);
            return;
        }
        buftmp = audio_buf;
        size_out = len*osize;
    }

    /* now encode as many frames as possible */
    if (enc->frame_size > 1) {
        /* output resampled raw samples */
        if (av_fifo_realloc2(ost->fifo, av_fifo_size(ost->fifo) + size_out) < 0) {
            fprintf(stderr, "av_fifo_realloc2() failed\n");
            exit_program(1);
        }
        av_fifo_generic_write(ost->fifo, buftmp, size_out, NULL);

        frame_bytes = enc->frame_size * osize * enc->channels;

        while (av_fifo_size(ost->fifo) >= frame_bytes) {
            AVPacket pkt;
            av_init_packet(&pkt);

            av_fifo_generic_read(ost->fifo, audio_buf, frame_bytes, NULL);

            //FIXME pass ost->sync_opts as AVFrame.pts in avcodec_encode_audio()

            ret = avcodec_encode_audio(enc, audio_out, audio_out_size,
                                       (short *)audio_buf);
            if (ret < 0) {
                fprintf(stderr, "Audio encoding failed\n");
                exit_program(1);
            }
            audio_size += ret;
            pkt.stream_index= ost->index;
            pkt.data= audio_out;
            pkt.size= ret;
            if(enc->coded_frame && enc->coded_frame->pts != AV_NOPTS_VALUE)
                pkt.pts= av_rescale_q(enc->coded_frame->pts, enc->time_base, ost->st->time_base);
            pkt.flags |= AV_PKT_FLAG_KEY;
            write_frame(s, &pkt, enc, ost->bitstream_filters);

            ost->sync_opts += enc->frame_size;
        }
    } else {
        AVPacket pkt;
        av_init_packet(&pkt);

        ost->sync_opts += size_out / (osize * enc->channels);

        /* output a pcm frame */
        /* determine the size of the coded buffer */
        size_out /= osize;
        if (coded_bps)
            size_out = size_out*coded_bps/8;

        if(size_out > audio_out_size){
            fprintf(stderr, "Internal error, buffer size too small\n");
            exit_program(1);
        }

        //FIXME pass ost->sync_opts as AVFrame.pts in avcodec_encode_audio()
        ret = avcodec_encode_audio(enc, audio_out, size_out,
                                   (short *)buftmp);
        if (ret < 0) {
            fprintf(stderr, "Audio encoding failed\n");
            exit_program(1);
        }
        audio_size += ret;
        pkt.stream_index= ost->index;
        pkt.data= audio_out;
        pkt.size= ret;
        if(enc->coded_frame && enc->coded_frame->pts != AV_NOPTS_VALUE)
            pkt.pts= av_rescale_q(enc->coded_frame->pts, enc->time_base, ost->st->time_base);
        pkt.flags |= AV_PKT_FLAG_KEY;
        write_frame(s, &pkt, enc, ost->bitstream_filters);
    }
}

static void pre_process_video_frame(InputStream *ist, AVPicture *picture, void **bufp)
{
    AVCodecContext *dec;
    AVPicture *picture2;
    AVPicture picture_tmp;
    uint8_t *buf = 0;

    dec = ist->st->codec;

    /* deinterlace : must be done before any resize */
    if (do_deinterlace) {
        int size;

        /* create temporary picture */
        size = avpicture_get_size(dec->pix_fmt, dec->width, dec->height);
        buf = av_malloc(size);
        if (!buf)
            return;

        picture2 = &picture_tmp;
        avpicture_fill(picture2, buf, dec->pix_fmt, dec->width, dec->height);

        if(avpicture_deinterlace(picture2, picture,
                                 dec->pix_fmt, dec->width, dec->height) < 0) {
            /* if error, do not deinterlace */
            fprintf(stderr, "Deinterlacing failed\n");
            av_free(buf);
            buf = NULL;
            picture2 = picture;
        }
    } else {
        picture2 = picture;
    }

    if (picture != picture2)
        *picture = *picture2;
    *bufp = buf;
}

static void do_subtitle_out(AVFormatContext *s,
                            OutputStream *ost,
                            InputStream *ist,
                            AVSubtitle *sub,
                            int64_t pts)
{
    static uint8_t *subtitle_out = NULL;
    int subtitle_out_max_size = 1024 * 1024;
    int subtitle_out_size, nb, i;
    AVCodecContext *enc;
    AVPacket pkt;

    if (pts == AV_NOPTS_VALUE) {
        fprintf(stderr, "Subtitle packets must have a pts\n");
        if (exit_on_error)
            exit_program(1);
        return;
    }

    enc = ost->st->codec;

    if (!subtitle_out) {
        subtitle_out = av_malloc(subtitle_out_max_size);
    }

    /* Note: DVB subtitle need one packet to draw them and one other
       packet to clear them */
    /* XXX: signal it in the codec context ? */
    if (enc->codec_id == CODEC_ID_DVB_SUBTITLE)
        nb = 2;
    else
        nb = 1;

    for(i = 0; i < nb; i++) {
        sub->pts = av_rescale_q(pts, ist->st->time_base, AV_TIME_BASE_Q);
        // start_display_time is required to be 0
        sub->pts              += av_rescale_q(sub->start_display_time, (AVRational){1, 1000}, AV_TIME_BASE_Q);
        sub->end_display_time -= sub->start_display_time;
        sub->start_display_time = 0;
        subtitle_out_size = avcodec_encode_subtitle(enc, subtitle_out,
                                                    subtitle_out_max_size, sub);
        if (subtitle_out_size < 0) {
            fprintf(stderr, "Subtitle encoding failed\n");
            exit_program(1);
        }

        av_init_packet(&pkt);
        pkt.stream_index = ost->index;
        pkt.data = subtitle_out;
        pkt.size = subtitle_out_size;
        pkt.pts = av_rescale_q(sub->pts, AV_TIME_BASE_Q, ost->st->time_base);
        if (enc->codec_id == CODEC_ID_DVB_SUBTITLE) {
            /* XXX: the pts correction is handled here. Maybe handling
               it in the codec would be better */
            if (i == 0)
                pkt.pts += 90 * sub->start_display_time;
            else
                pkt.pts += 90 * sub->end_display_time;
        }
        write_frame(s, &pkt, ost->st->codec, ost->bitstream_filters);
    }
}

static int bit_buffer_size= 1024*256;
static uint8_t *bit_buffer= NULL;

static void do_video_resample(OutputStream *ost,
                              InputStream *ist,
                              AVFrame *in_picture,
                              AVFrame **out_picture)
{
    int resample_changed = 0;
    AVCodecContext *dec = ist->st->codec;
    AVCodecContext *enc = ost->st->codec;
    *out_picture = in_picture;

    resample_changed = ost->resample_width   != dec->width  ||
                       ost->resample_height  != dec->height ||
                       ost->resample_pix_fmt != dec->pix_fmt;

#if !CONFIG_AVFILTER
    if (resample_changed) {
        av_log(NULL, AV_LOG_INFO,
               "Input stream #%d.%d frame changed from size:%dx%d fmt:%s to size:%dx%d fmt:%s\n",
               ist->file_index, ist->st->index,
               ost->resample_width, ost->resample_height, av_get_pix_fmt_name(ost->resample_pix_fmt),
               dec->width         , dec->height         , av_get_pix_fmt_name(dec->pix_fmt));
        ost->resample_width   = dec->width;
        ost->resample_height  = dec->height;
        ost->resample_pix_fmt = dec->pix_fmt;
    }

    ost->video_resample = dec->width   != enc->width  ||
                          dec->height  != enc->height ||
                          dec->pix_fmt != enc->pix_fmt;

    if (ost->video_resample) {
        *out_picture = &ost->resample_frame;
        if (!ost->img_resample_ctx || resample_changed) {
            /* initialize the destination picture */
            if (!ost->resample_frame.data[0]) {
                avcodec_get_frame_defaults(&ost->resample_frame);
                if (avpicture_alloc((AVPicture *)&ost->resample_frame, enc->pix_fmt,
                                    enc->width, enc->height)) {
                    fprintf(stderr, "Cannot allocate temp picture, check pix fmt\n");
                    exit_program(1);
                }
            }
            /* initialize a new scaler context */
            sws_freeContext(ost->img_resample_ctx);
            ost->img_resample_ctx = sws_getContext(dec->width, dec->height, dec->pix_fmt,
                                                   enc->width, enc->height, enc->pix_fmt,
                                                   ost->sws_flags, NULL, NULL, NULL);
            if (ost->img_resample_ctx == NULL) {
                fprintf(stderr, "Cannot get resampling context\n");
                exit_program(1);
            }
        }
        sws_scale(ost->img_resample_ctx, in_picture->data, in_picture->linesize,
              0, ost->resample_height, (*out_picture)->data, (*out_picture)->linesize);
    }
#else
    if (resample_changed) {
        avfilter_graph_free(&ost->graph);
        if (configure_video_filters(ist, ost)) {
            fprintf(stderr, "Error reinitializing filters!\n");
            exit_program(1);
        }
    }
#endif
    if (resample_changed) {
        ost->resample_width   = dec->width;
        ost->resample_height  = dec->height;
        ost->resample_pix_fmt = dec->pix_fmt;
    }
}


static void do_video_out(AVFormatContext *s,
                         OutputStream *ost,
                         InputStream *ist,
                         AVFrame *in_picture,
                         int *frame_size, float quality)
{
    int nb_frames, i, ret, format_video_sync;
    AVFrame *final_picture;
    AVCodecContext *enc, *dec;
    double sync_ipts;

    enc = ost->st->codec;
    dec = ist->st->codec;

    sync_ipts = get_sync_ipts(ost) / av_q2d(enc->time_base);

    /* by default, we output a single frame */
    nb_frames = 1;

    *frame_size = 0;

    format_video_sync = video_sync_method;
    if (format_video_sync < 0)
        format_video_sync = (s->oformat->flags & AVFMT_VARIABLE_FPS) ? 2 : 1;

    if (format_video_sync) {
        double vdelta = sync_ipts - ost->sync_opts;
        //FIXME set to 0.5 after we fix some dts/pts bugs like in avidec.c
        if (vdelta < -1.1)
            nb_frames = 0;
        else if (format_video_sync == 2) {
            if(vdelta<=-0.6){
                nb_frames=0;
            }else if(vdelta>0.6)
                ost->sync_opts= lrintf(sync_ipts);
        }else if (vdelta > 1.1)
            nb_frames = lrintf(vdelta);
//fprintf(stderr, "vdelta:%f, ost->sync_opts:%"PRId64", ost->sync_ipts:%f nb_frames:%d\n", vdelta, ost->sync_opts, get_sync_ipts(ost), nb_frames);
        if (nb_frames == 0){
            ++nb_frames_drop;
            if (verbose>2)
                fprintf(stderr, "*** drop!\n");
        }else if (nb_frames > 1) {
            nb_frames_dup += nb_frames - 1;
            if (verbose>2)
                fprintf(stderr, "*** %d dup!\n", nb_frames-1);
        }
    }else
        ost->sync_opts= lrintf(sync_ipts);

    nb_frames= FFMIN(nb_frames, max_frames[AVMEDIA_TYPE_VIDEO] - ost->frame_number);
    if (nb_frames <= 0)
        return;

    do_video_resample(ost, ist, in_picture, &final_picture);

    /* duplicates frame if needed */
    for(i=0;i<nb_frames;i++) {
        AVPacket pkt;
        av_init_packet(&pkt);
        pkt.stream_index= ost->index;

        if (s->oformat->flags & AVFMT_RAWPICTURE) {
            /* raw pictures are written as AVPicture structure to
               avoid any copies. We support temporarily the older
               method. */
            AVFrame* old_frame = enc->coded_frame;
            enc->coded_frame = dec->coded_frame; //FIXME/XXX remove this hack
            pkt.data= (uint8_t *)final_picture;
            pkt.size=  sizeof(AVPicture);
            pkt.pts= av_rescale_q(ost->sync_opts, enc->time_base, ost->st->time_base);
            pkt.flags |= AV_PKT_FLAG_KEY;

            write_frame(s, &pkt, ost->st->codec, ost->bitstream_filters);
            enc->coded_frame = old_frame;
        } else {
            AVFrame big_picture;

            big_picture= *final_picture;
            /* better than nothing: use input picture interlaced
               settings */
            big_picture.interlaced_frame = in_picture->interlaced_frame;
            if (ost->st->codec->flags & (CODEC_FLAG_INTERLACED_DCT|CODEC_FLAG_INTERLACED_ME)) {
                if(top_field_first == -1)
                    big_picture.top_field_first = in_picture->top_field_first;
                else
                    big_picture.top_field_first = top_field_first;
            }

            /* handles same_quant here. This is not correct because it may
               not be a global option */
            big_picture.quality = quality;
            if(!me_threshold)
                big_picture.pict_type = 0;
//            big_picture.pts = AV_NOPTS_VALUE;
            big_picture.pts= ost->sync_opts;
//            big_picture.pts= av_rescale(ost->sync_opts, AV_TIME_BASE*(int64_t)enc->time_base.num, enc->time_base.den);
//av_log(NULL, AV_LOG_DEBUG, "%"PRId64" -> encoder\n", ost->sync_opts);
            if (ost->forced_kf_index < ost->forced_kf_count &&
                big_picture.pts >= ost->forced_kf_pts[ost->forced_kf_index]) {
                big_picture.pict_type = AV_PICTURE_TYPE_I;
                ost->forced_kf_index++;
            }
            ret = avcodec_encode_video(enc,
                                       bit_buffer, bit_buffer_size,
                                       &big_picture);
            if (ret < 0) {
                fprintf(stderr, "Video encoding failed\n");
                exit_program(1);
            }

            if(ret>0){
                pkt.data= bit_buffer;
                pkt.size= ret;
                if(enc->coded_frame->pts != AV_NOPTS_VALUE)
                    pkt.pts= av_rescale_q(enc->coded_frame->pts, enc->time_base, ost->st->time_base);
/*av_log(NULL, AV_LOG_DEBUG, "encoder -> %"PRId64"/%"PRId64"\n",
   pkt.pts != AV_NOPTS_VALUE ? av_rescale(pkt.pts, enc->time_base.den, AV_TIME_BASE*(int64_t)enc->time_base.num) : -1,
   pkt.dts != AV_NOPTS_VALUE ? av_rescale(pkt.dts, enc->time_base.den, AV_TIME_BASE*(int64_t)enc->time_base.num) : -1);*/

                if(enc->coded_frame->key_frame)
                    pkt.flags |= AV_PKT_FLAG_KEY;
                write_frame(s, &pkt, ost->st->codec, ost->bitstream_filters);
                *frame_size = ret;
                video_size += ret;
                //fprintf(stderr,"\nFrame: %3d size: %5d type: %d",
                //        enc->frame_number-1, ret, enc->pict_type);
                /* if two pass, output log */
                if (ost->logfile && enc->stats_out) {
                    fprintf(ost->logfile, "%s", enc->stats_out);
                }
            }
        }
        ost->sync_opts++;
        ost->frame_number++;
    }
}

static double psnr(double d){
    return -10.0*log(d)/log(10.0);
}

static void do_video_stats(AVFormatContext *os, OutputStream *ost,
                           int frame_size)
{
    AVCodecContext *enc;
    int frame_number;
    double ti1, bitrate, avg_bitrate;

    /* this is executed just the first time do_video_stats is called */
    if (!vstats_file) {
        vstats_file = fopen(vstats_filename, "w");
        if (!vstats_file) {
            perror("fopen");
            exit_program(1);
        }
    }

    enc = ost->st->codec;
    if (enc->codec_type == AVMEDIA_TYPE_VIDEO) {
        frame_number = ost->frame_number;
        fprintf(vstats_file, "frame= %5d q= %2.1f ", frame_number, enc->coded_frame->quality/(float)FF_QP2LAMBDA);
        if (enc->flags&CODEC_FLAG_PSNR)
            fprintf(vstats_file, "PSNR= %6.2f ", psnr(enc->coded_frame->error[0]/(enc->width*enc->height*255.0*255.0)));

        fprintf(vstats_file,"f_size= %6d ", frame_size);
        /* compute pts value */
        ti1 = ost->sync_opts * av_q2d(enc->time_base);
        if (ti1 < 0.01)
            ti1 = 0.01;

        bitrate = (frame_size * 8) / av_q2d(enc->time_base) / 1000.0;
        avg_bitrate = (double)(video_size * 8) / ti1 / 1000.0;
        fprintf(vstats_file, "s_size= %8.0fkB time= %0.3f br= %7.1fkbits/s avg_br= %7.1fkbits/s ",
            (double)video_size / 1024, ti1, bitrate, avg_bitrate);
        fprintf(vstats_file, "type= %c\n", av_get_picture_type_char(enc->coded_frame->pict_type));
    }
}

static void print_report(OutputFile *output_files,
                         OutputStream *ost_table, int nb_ostreams,
                         int is_last_report, int64_t timer_start)
{
    char buf[1024];
    OutputStream *ost;
    AVFormatContext *oc;
    int64_t total_size;
    AVCodecContext *enc;
    int frame_number, vid, i;
    double bitrate;
    int64_t pts = INT64_MAX;
    static int64_t last_time = -1;
    static int qp_histogram[52];

    if (!is_last_report) {
        int64_t cur_time;
        /* display the report every 0.5 seconds */
        cur_time = av_gettime();
        if (last_time == -1) {
            last_time = cur_time;
            return;
        }
        if ((cur_time - last_time) < 500000)
            return;
        last_time = cur_time;
    }


    oc = output_files[0].ctx;

    total_size = avio_size(oc->pb);
    if(total_size<0) // FIXME improve avio_size() so it works with non seekable output too
        total_size= avio_tell(oc->pb);

    buf[0] = '\0';
    vid = 0;
    for(i=0;i<nb_ostreams;i++) {
        float q = -1;
        ost = &ost_table[i];
        enc = ost->st->codec;
        if (!ost->st->stream_copy && enc->coded_frame)
            q = enc->coded_frame->quality/(float)FF_QP2LAMBDA;
        if (vid && enc->codec_type == AVMEDIA_TYPE_VIDEO) {
            snprintf(buf + strlen(buf), sizeof(buf) - strlen(buf), "q=%2.1f ", q);
        }
        if (!vid && enc->codec_type == AVMEDIA_TYPE_VIDEO) {
            float t = (av_gettime()-timer_start) / 1000000.0;

            frame_number = ost->frame_number;
            snprintf(buf + strlen(buf), sizeof(buf) - strlen(buf), "frame=%5d fps=%3d q=%3.1f ",
                     frame_number, (t>1)?(int)(frame_number/t+0.5) : 0, q);
            if(is_last_report)
                snprintf(buf + strlen(buf), sizeof(buf) - strlen(buf), "L");
            if(qp_hist){
                int j;
                int qp = lrintf(q);
                if(qp>=0 && qp<FF_ARRAY_ELEMS(qp_histogram))
                    qp_histogram[qp]++;
                for(j=0; j<32; j++)
                    snprintf(buf + strlen(buf), sizeof(buf) - strlen(buf), "%X", (int)lrintf(log(qp_histogram[j]+1)/log(2)));
            }
            if (enc->flags&CODEC_FLAG_PSNR){
                int j;
                double error, error_sum=0;
                double scale, scale_sum=0;
                char type[3]= {'Y','U','V'};
                snprintf(buf + strlen(buf), sizeof(buf) - strlen(buf), "PSNR=");
                for(j=0; j<3; j++){
                    if(is_last_report){
                        error= enc->error[j];
                        scale= enc->width*enc->height*255.0*255.0*frame_number;
                    }else{
                        error= enc->coded_frame->error[j];
                        scale= enc->width*enc->height*255.0*255.0;
                    }
                    if(j) scale/=4;
                    error_sum += error;
                    scale_sum += scale;
                    snprintf(buf + strlen(buf), sizeof(buf) - strlen(buf), "%c:%2.2f ", type[j], psnr(error/scale));
                }
                snprintf(buf + strlen(buf), sizeof(buf) - strlen(buf), "*:%2.2f ", psnr(error_sum/scale_sum));
            }
            vid = 1;
        }
        /* compute min output value */
        pts = FFMIN(pts, av_rescale_q(ost->st->pts.val,
                                      ost->st->time_base, AV_TIME_BASE_Q));
    }

    if (verbose > 0 || is_last_report) {
        int hours, mins, secs, us;
        secs = pts / AV_TIME_BASE;
        us = pts % AV_TIME_BASE;
        mins = secs / 60;
        secs %= 60;
        hours = mins / 60;
        mins %= 60;

        bitrate = pts ? total_size * 8 / (pts / 1000.0) : 0;

        snprintf(buf + strlen(buf), sizeof(buf) - strlen(buf),
                 "size=%8.0fkB time=", total_size / 1024.0);
        snprintf(buf + strlen(buf), sizeof(buf) - strlen(buf),
                 "%02d:%02d:%02d.%02d ", hours, mins, secs,
                 (100 * us) / AV_TIME_BASE);
        snprintf(buf + strlen(buf), sizeof(buf) - strlen(buf),
                 "bitrate=%6.1fkbits/s", bitrate);

        if (nb_frames_dup || nb_frames_drop)
          snprintf(buf + strlen(buf), sizeof(buf) - strlen(buf), " dup=%d drop=%d",
                  nb_frames_dup, nb_frames_drop);

        if (verbose >= 0)
            fprintf(stderr, "%s    \r", buf);

        fflush(stderr);
    }

    if (is_last_report && verbose >= 0){
        int64_t raw= audio_size + video_size + extra_size;
        fprintf(stderr, "\n");
        fprintf(stderr, "video:%1.0fkB audio:%1.0fkB global headers:%1.0fkB muxing overhead %f%%\n",
                video_size/1024.0,
                audio_size/1024.0,
                extra_size/1024.0,
                100.0*(total_size - raw)/raw
        );
    }
}

static void generate_silence(uint8_t* buf, enum AVSampleFormat sample_fmt, size_t size)
{
    int fill_char = 0x00;
    if (sample_fmt == AV_SAMPLE_FMT_U8)
        fill_char = 0x80;
    memset(buf, fill_char, size);
}

static void flush_encoders(OutputStream *ost_table, int nb_ostreams)
{
    int i, ret;

    for (i = 0; i < nb_ostreams; i++) {
        OutputStream   *ost = &ost_table[i];
        AVCodecContext *enc = ost->st->codec;
        AVFormatContext *os = output_files[ost->file_index].ctx;

        if (!ost->encoding_needed)
            continue;

        if (ost->st->codec->codec_type == AVMEDIA_TYPE_AUDIO && enc->frame_size <=1)
            continue;
        if (ost->st->codec->codec_type == AVMEDIA_TYPE_VIDEO && (os->oformat->flags & AVFMT_RAWPICTURE))
            continue;

        for(;;) {
            AVPacket pkt;
            int fifo_bytes;
            av_init_packet(&pkt);
            pkt.stream_index= ost->index;

            switch (ost->st->codec->codec_type) {
            case AVMEDIA_TYPE_AUDIO:
                fifo_bytes = av_fifo_size(ost->fifo);
                ret = 0;
                /* encode any samples remaining in fifo */
                if (fifo_bytes > 0) {
                    int osize = av_get_bytes_per_sample(enc->sample_fmt);
                    int fs_tmp = enc->frame_size;

                    av_fifo_generic_read(ost->fifo, audio_buf, fifo_bytes, NULL);
                    if (enc->codec->capabilities & CODEC_CAP_SMALL_LAST_FRAME) {
                        enc->frame_size = fifo_bytes / (osize * enc->channels);
                    } else { /* pad */
                        int frame_bytes = enc->frame_size*osize*enc->channels;
                        if (allocated_audio_buf_size < frame_bytes)
                            exit_program(1);
                        generate_silence(audio_buf+fifo_bytes, enc->sample_fmt, frame_bytes - fifo_bytes);
                    }

                    ret = avcodec_encode_audio(enc, bit_buffer, bit_buffer_size, (short *)audio_buf);
                    pkt.duration = av_rescale((int64_t)enc->frame_size*ost->st->time_base.den,
                                              ost->st->time_base.num, enc->sample_rate);
                    enc->frame_size = fs_tmp;
                }
                if (ret <= 0) {
                    ret = avcodec_encode_audio(enc, bit_buffer, bit_buffer_size, NULL);
                }
                if (ret < 0) {
                    fprintf(stderr, "Audio encoding failed\n");
                    exit_program(1);
                }
                audio_size += ret;
                pkt.flags |= AV_PKT_FLAG_KEY;
                break;
            case AVMEDIA_TYPE_VIDEO:
                ret = avcodec_encode_video(enc, bit_buffer, bit_buffer_size, NULL);
                if (ret < 0) {
                    fprintf(stderr, "Video encoding failed\n");
                    exit_program(1);
                }
                video_size += ret;
                if(enc->coded_frame && enc->coded_frame->key_frame)
                    pkt.flags |= AV_PKT_FLAG_KEY;
                if (ost->logfile && enc->stats_out) {
                    fprintf(ost->logfile, "%s", enc->stats_out);
                }
                break;
            default:
                ret=-1;
            }

            if (ret <= 0)
                break;
            pkt.data = bit_buffer;
            pkt.size = ret;
            if (enc->coded_frame && enc->coded_frame->pts != AV_NOPTS_VALUE)
                pkt.pts= av_rescale_q(enc->coded_frame->pts, enc->time_base, ost->st->time_base);
            write_frame(os, &pkt, ost->st->codec, ost->bitstream_filters);
        }
    }
}

/* pkt = NULL means EOF (needed to flush decoder buffers) */
static int output_packet(InputStream *ist, int ist_index,
                         OutputStream *ost_table, int nb_ostreams,
                         const AVPacket *pkt)
{
    AVFormatContext *os;
    OutputStream *ost;
    int ret, i;
    int got_output;
    AVFrame picture;
    void *buffer_to_free = NULL;
    static unsigned int samples_size= 0;
    AVSubtitle subtitle, *subtitle_to_free;
    int64_t pkt_pts = AV_NOPTS_VALUE;
#if CONFIG_AVFILTER
    int frame_available;
#endif
    float quality;

    AVPacket avpkt;
    int bps = av_get_bytes_per_sample(ist->st->codec->sample_fmt);

    if(ist->next_pts == AV_NOPTS_VALUE)
        ist->next_pts= ist->pts;

    if (pkt == NULL) {
        /* EOF handling */
        av_init_packet(&avpkt);
        avpkt.data = NULL;
        avpkt.size = 0;
        goto handle_eof;
    } else {
        avpkt = *pkt;
    }

    if(pkt->dts != AV_NOPTS_VALUE)
        ist->next_pts = ist->pts = av_rescale_q(pkt->dts, ist->st->time_base, AV_TIME_BASE_Q);
    if(pkt->pts != AV_NOPTS_VALUE)
        pkt_pts = av_rescale_q(pkt->pts, ist->st->time_base, AV_TIME_BASE_Q);

    //while we have more to decode or while the decoder did output something on EOF
    while (avpkt.size > 0 || (!pkt && got_output)) {
        uint8_t *data_buf, *decoded_data_buf;
        int data_size, decoded_data_size;
    handle_eof:
        ist->pts= ist->next_pts;

        if(avpkt.size && avpkt.size != pkt->size &&
           ((!ist->showed_multi_packet_warning && verbose>0) || verbose>1)){
            fprintf(stderr, "Multiple frames in a packet from stream %d\n", pkt->stream_index);
            ist->showed_multi_packet_warning=1;
        }

        /* decode the packet if needed */
        decoded_data_buf = NULL; /* fail safe */
        decoded_data_size= 0;
        data_buf  = avpkt.data;
        data_size = avpkt.size;
        subtitle_to_free = NULL;
        if (ist->decoding_needed) {
            switch(ist->st->codec->codec_type) {
            case AVMEDIA_TYPE_AUDIO:{
                if(pkt && samples_size < FFMAX(pkt->size*sizeof(*samples), AVCODEC_MAX_AUDIO_FRAME_SIZE)) {
                    samples_size = FFMAX(pkt->size*sizeof(*samples), AVCODEC_MAX_AUDIO_FRAME_SIZE);
                    av_free(samples);
                    samples= av_malloc(samples_size);
                }
                decoded_data_size= samples_size;
                    /* XXX: could avoid copy if PCM 16 bits with same
                       endianness as CPU */
                ret = avcodec_decode_audio3(ist->st->codec, samples, &decoded_data_size,
                                            &avpkt);
                if (ret < 0)
                    return ret;
                avpkt.data += ret;
                avpkt.size -= ret;
                data_size   = ret;
                got_output  = decoded_data_size > 0;
                /* Some bug in mpeg audio decoder gives */
                /* decoded_data_size < 0, it seems they are overflows */
                if (!got_output) {
                    /* no audio frame */
                    continue;
                }
                decoded_data_buf = (uint8_t *)samples;
                ist->next_pts += ((int64_t)AV_TIME_BASE/bps * decoded_data_size) /
                    (ist->st->codec->sample_rate * ist->st->codec->channels);
                break;}
            case AVMEDIA_TYPE_VIDEO:
                    decoded_data_size = (ist->st->codec->width * ist->st->codec->height * 3) / 2;
                    /* XXX: allocate picture correctly */
                    avcodec_get_frame_defaults(&picture);
                    avpkt.pts = pkt_pts;
                    avpkt.dts = ist->pts;
                    pkt_pts = AV_NOPTS_VALUE;

                    ret = avcodec_decode_video2(ist->st->codec,
                                                &picture, &got_output, &avpkt);
                    quality = same_quant ? picture.quality : 0;
                    if (ret < 0)
                        return ret;
                    if (!got_output) {
                        /* no picture yet */
                        goto discard_packet;
                    }
                    ist->next_pts = ist->pts = picture.best_effort_timestamp;
                    if (ist->st->codec->time_base.num != 0) {
                        int ticks= ist->st->parser ? ist->st->parser->repeat_pict+1 : ist->st->codec->ticks_per_frame;
                        ist->next_pts += ((int64_t)AV_TIME_BASE *
                                          ist->st->codec->time_base.num * ticks) /
                            ist->st->codec->time_base.den;
                    }
                    avpkt.size = 0;
                    buffer_to_free = NULL;
                    pre_process_video_frame(ist, (AVPicture *)&picture, &buffer_to_free);
                    break;
            case AVMEDIA_TYPE_SUBTITLE:
                ret = avcodec_decode_subtitle2(ist->st->codec,
                                               &subtitle, &got_output, &avpkt);
                if (ret < 0)
                    return ret;
                if (!got_output) {
                    goto discard_packet;
                }
                subtitle_to_free = &subtitle;
                avpkt.size = 0;
                break;
            default:
                return -1;
            }
        } else {
            switch(ist->st->codec->codec_type) {
            case AVMEDIA_TYPE_AUDIO:
                ist->next_pts += ((int64_t)AV_TIME_BASE * ist->st->codec->frame_size) /
                    ist->st->codec->sample_rate;
                break;
            case AVMEDIA_TYPE_VIDEO:
                if (ist->st->codec->time_base.num != 0) {
                    int ticks= ist->st->parser ? ist->st->parser->repeat_pict+1 : ist->st->codec->ticks_per_frame;
                    ist->next_pts += ((int64_t)AV_TIME_BASE *
                                      ist->st->codec->time_base.num * ticks) /
                        ist->st->codec->time_base.den;
                }
                break;
            }
            avpkt.size = 0;
        }

        // preprocess audio (volume)
        if (ist->st->codec->codec_type == AVMEDIA_TYPE_AUDIO) {
            if (audio_volume != 256) {
                short *volp;
                volp = samples;
                for(i=0;i<(decoded_data_size / sizeof(short));i++) {
                    int v = ((*volp) * audio_volume + 128) >> 8;
                    *volp++ = av_clip_int16(v);
                }
            }
        }

        /* frame rate emulation */
        if (rate_emu) {
            int64_t pts = av_rescale(ist->pts, 1000000, AV_TIME_BASE);
            int64_t now = av_gettime() - ist->start;
            if (pts > now)
                usleep(pts - now);
        }
        /* if output time reached then transcode raw format,
           encode packets and output them */
        for (i = 0; i < nb_ostreams; i++) {
            OutputFile *of = &output_files[ost_table[i].file_index];
            int frame_size;

            ost = &ost_table[i];
            if (ost->source_index != ist_index)
                continue;

            if (of->start_time && ist->pts < of->start_time)
                continue;

            if (of->recording_time != INT64_MAX &&
                av_compare_ts(ist->pts, AV_TIME_BASE_Q, of->recording_time + of->start_time,
                              (AVRational){1, 1000000}) >= 0) {
                ost->is_past_recording_time = 1;
                continue;
            }

#if CONFIG_AVFILTER
            if (ist->st->codec->codec_type == AVMEDIA_TYPE_VIDEO &&
                ost->input_video_filter) {
                if (!picture.sample_aspect_ratio.num)
                    picture.sample_aspect_ratio = ist->st->sample_aspect_ratio;
                picture.pts = ist->pts;

                av_vsrc_buffer_add_frame(ost->input_video_filter, &picture, AV_VSRC_BUF_FLAG_OVERWRITE);
            }
            frame_available = ist->st->codec->codec_type != AVMEDIA_TYPE_VIDEO ||
                !ost->output_video_filter || avfilter_poll_frame(ost->output_video_filter->inputs[0]);
            while (frame_available) {
                if (ist->st->codec->codec_type == AVMEDIA_TYPE_VIDEO && ost->output_video_filter) {
                    AVRational ist_pts_tb = ost->output_video_filter->inputs[0]->time_base;
                    if (av_vsink_buffer_get_video_buffer_ref(ost->output_video_filter, &ost->picref, 0) < 0)
                        goto cont;
                    if (ost->picref) {
                        avfilter_fill_frame_from_video_buffer_ref(&picture, ost->picref);
                        ist->pts = av_rescale_q(ost->picref->pts, ist_pts_tb, AV_TIME_BASE_Q);
                    }
                }
#endif
                os = output_files[ost->file_index].ctx;

                /* set the input output pts pairs */
                //ost->sync_ipts = (double)(ist->pts + input_files[ist->file_index].ts_offset - start_time)/ AV_TIME_BASE;

                if (ost->encoding_needed) {
                    av_assert0(ist->decoding_needed);
                    switch(ost->st->codec->codec_type) {
                    case AVMEDIA_TYPE_AUDIO:
                        do_audio_out(os, ost, ist, decoded_data_buf, decoded_data_size);
                        break;
                    case AVMEDIA_TYPE_VIDEO:
#if CONFIG_AVFILTER
                        if (ost->picref->video && !ost->frame_aspect_ratio)
                            ost->st->codec->sample_aspect_ratio = ost->picref->video->sample_aspect_ratio;
#endif
                        do_video_out(os, ost, ist, &picture, &frame_size,
                                        same_quant ? quality : ost->st->codec->global_quality);
                        if (vstats_filename && frame_size)
                            do_video_stats(os, ost, frame_size);
                        break;
                    case AVMEDIA_TYPE_SUBTITLE:
                        do_subtitle_out(os, ost, ist, &subtitle,
                                        pkt->pts);
                        break;
                    default:
                        abort();
                    }
                } else {
                    AVFrame avframe; //FIXME/XXX remove this
                    AVPicture pict;
                    AVPacket opkt;
                    int64_t ost_tb_start_time= av_rescale_q(of->start_time, AV_TIME_BASE_Q, ost->st->time_base);
                    av_init_packet(&opkt);

                    if ((!ost->frame_number && !(pkt->flags & AV_PKT_FLAG_KEY)) && !copy_initial_nonkeyframes)
#if !CONFIG_AVFILTER
                        continue;
#else
                        goto cont;
#endif

                    /* no reencoding needed : output the packet directly */
                    /* force the input stream PTS */

                    avcodec_get_frame_defaults(&avframe);
                    ost->st->codec->coded_frame= &avframe;
                    avframe.key_frame = pkt->flags & AV_PKT_FLAG_KEY;

                    if(ost->st->codec->codec_type == AVMEDIA_TYPE_AUDIO)
                        audio_size += data_size;
                    else if (ost->st->codec->codec_type == AVMEDIA_TYPE_VIDEO) {
                        video_size += data_size;
                        ost->sync_opts++;
                    }

                    opkt.stream_index= ost->index;
                    if(pkt->pts != AV_NOPTS_VALUE)
                        opkt.pts= av_rescale_q(pkt->pts, ist->st->time_base, ost->st->time_base) - ost_tb_start_time;
                    else
                        opkt.pts= AV_NOPTS_VALUE;

                    if (pkt->dts == AV_NOPTS_VALUE)
                        opkt.dts = av_rescale_q(ist->pts, AV_TIME_BASE_Q, ost->st->time_base);
                    else
                        opkt.dts = av_rescale_q(pkt->dts, ist->st->time_base, ost->st->time_base);
                    opkt.dts -= ost_tb_start_time;

                    opkt.duration = av_rescale_q(pkt->duration, ist->st->time_base, ost->st->time_base);
                    opkt.flags= pkt->flags;

                    //FIXME remove the following 2 lines they shall be replaced by the bitstream filters
                    if(   ost->st->codec->codec_id != CODEC_ID_H264
                       && ost->st->codec->codec_id != CODEC_ID_MPEG1VIDEO
                       && ost->st->codec->codec_id != CODEC_ID_MPEG2VIDEO
                       ) {
                        if(av_parser_change(ist->st->parser, ost->st->codec, &opkt.data, &opkt.size, data_buf, data_size, pkt->flags & AV_PKT_FLAG_KEY))
                            opkt.destruct= av_destruct_packet;
                    } else {
                        opkt.data = data_buf;
                        opkt.size = data_size;
                    }

                    if (os->oformat->flags & AVFMT_RAWPICTURE) {
                        /* store AVPicture in AVPacket, as expected by the output format */
                        avpicture_fill(&pict, opkt.data, ost->st->codec->pix_fmt, ost->st->codec->width, ost->st->codec->height);
                        opkt.data = (uint8_t *)&pict;
                        opkt.size = sizeof(AVPicture);
                        opkt.flags |= AV_PKT_FLAG_KEY;
                    }
                    write_frame(os, &opkt, ost->st->codec, ost->bitstream_filters);
                    ost->st->codec->frame_number++;
                    ost->frame_number++;
                    av_free_packet(&opkt);
                }
#if CONFIG_AVFILTER
                cont:
                frame_available = (ist->st->codec->codec_type == AVMEDIA_TYPE_VIDEO) &&
                                   ost->output_video_filter && avfilter_poll_frame(ost->output_video_filter->inputs[0]);
                if (ost->picref)
                    avfilter_unref_buffer(ost->picref);
            }
#endif
            }

        av_free(buffer_to_free);
        /* XXX: allocate the subtitles in the codec ? */
        if (subtitle_to_free) {
            avsubtitle_free(subtitle_to_free);
            subtitle_to_free = NULL;
        }
    }
 discard_packet:

    return 0;
}

static void print_sdp(OutputFile *output_files, int n)
{
    char sdp[2048];
    int i;
    AVFormatContext **avc = av_malloc(sizeof(*avc)*n);

    if (!avc)
        exit_program(1);
    for (i = 0; i < n; i++)
        avc[i] = output_files[i].ctx;

    av_sdp_create(avc, n, sdp, sizeof(sdp));
    printf("SDP:\n%s\n", sdp);
    fflush(stdout);
    av_freep(&avc);
}

static int init_input_stream(int ist_index, OutputStream *output_streams, int nb_output_streams,
                             char *error, int error_len)
{
    int i;
    InputStream *ist = &input_streams[ist_index];
    if (ist->decoding_needed) {
        AVCodec *codec = ist->dec;
        if (!codec) {
            snprintf(error, sizeof(error), "Decoder (codec id %d) not found for input stream #%d.%d",
                    ist->st->codec->codec_id, ist->file_index, ist->st->index);
            return AVERROR(EINVAL);
        }

        if (avcodec_open2(ist->st->codec, codec, &ist->opts) < 0) {
            snprintf(error, sizeof(error), "Error while opening decoder for input stream #%d.%d",
                    ist->file_index, ist->st->index);
            return AVERROR(EINVAL);
        }
        assert_codec_experimental(ist->st->codec, 0);
        assert_avoptions(ist->opts);
    }

    ist->pts = ist->st->avg_frame_rate.num ? - ist->st->codec->has_b_frames*AV_TIME_BASE / av_q2d(ist->st->avg_frame_rate) : 0;
    ist->next_pts = AV_NOPTS_VALUE;
    ist->is_start = 1;

    return 0;
}

static int transcode_init(OutputFile *output_files,
                          int nb_output_files,
                          InputFile *input_files,
                          int nb_input_files)
{
    int ret = 0, i;
    AVFormatContext *os;
    AVCodecContext *codec, *icodec;
    OutputStream *ost;
    InputStream *ist;
    char error[1024];
    int want_sdp = 1;

    if (rate_emu)
        for (i = 0; i < nb_input_streams; i++)
            input_streams[i].start = av_gettime();

    /* output stream init */
    for(i=0;i<nb_output_files;i++) {
        os = output_files[i].ctx;
        if (!os->nb_streams && !(os->oformat->flags & AVFMT_NOSTREAMS)) {
            av_dump_format(os, i, os->filename, 1);
            fprintf(stderr, "Output file #%d does not contain any stream\n", i);
            return AVERROR(EINVAL);
        }
    }

    /* for each output stream, we compute the right encoding parameters */
    for (i = 0; i < nb_output_streams; i++) {
        ost = &output_streams[i];
        os = output_files[ost->file_index].ctx;
        ist = &input_streams[ost->source_index];

        codec = ost->st->codec;
        icodec = ist->st->codec;

        ost->st->disposition = ist->st->disposition;
        codec->bits_per_raw_sample= icodec->bits_per_raw_sample;
        codec->chroma_sample_location = icodec->chroma_sample_location;

        if (ost->st->stream_copy) {
            uint64_t extra_size = (uint64_t)icodec->extradata_size + FF_INPUT_BUFFER_PADDING_SIZE;

            if (extra_size > INT_MAX) {
                return AVERROR(EINVAL);
            }

            /* if stream_copy is selected, no need to decode or encode */
            codec->codec_id = icodec->codec_id;
            codec->codec_type = icodec->codec_type;

            if(!codec->codec_tag){
                if(   !os->oformat->codec_tag
                   || av_codec_get_id (os->oformat->codec_tag, icodec->codec_tag) == codec->codec_id
                   || av_codec_get_tag(os->oformat->codec_tag, icodec->codec_id) <= 0)
                    codec->codec_tag = icodec->codec_tag;
            }

            codec->bit_rate = icodec->bit_rate;
            codec->rc_max_rate    = icodec->rc_max_rate;
            codec->rc_buffer_size = icodec->rc_buffer_size;
            codec->extradata= av_mallocz(extra_size);
            if (!codec->extradata) {
                return AVERROR(ENOMEM);
            }
            memcpy(codec->extradata, icodec->extradata, icodec->extradata_size);
            codec->extradata_size= icodec->extradata_size;

            codec->time_base = ist->st->time_base;
            if(!strcmp(os->oformat->name, "avi")) {
                if(!copy_tb && av_q2d(icodec->time_base)*icodec->ticks_per_frame > 2*av_q2d(ist->st->time_base) && av_q2d(ist->st->time_base) < 1.0/500){
                    codec->time_base = icodec->time_base;
                    codec->time_base.num *= icodec->ticks_per_frame;
                    codec->time_base.den *= 2;
                }
            } else if(!(os->oformat->flags & AVFMT_VARIABLE_FPS)) {
                if(!copy_tb && av_q2d(icodec->time_base)*icodec->ticks_per_frame > av_q2d(ist->st->time_base) && av_q2d(ist->st->time_base) < 1.0/500){
                    codec->time_base = icodec->time_base;
                    codec->time_base.num *= icodec->ticks_per_frame;
                }
            }
            av_reduce(&codec->time_base.num, &codec->time_base.den,
                        codec->time_base.num, codec->time_base.den, INT_MAX);

            switch(codec->codec_type) {
            case AVMEDIA_TYPE_AUDIO:
                if(audio_volume != 256) {
                    fprintf(stderr,"-acodec copy and -vol are incompatible (frames are not decoded)\n");
                    exit_program(1);
                }
                codec->channel_layout = icodec->channel_layout;
                codec->sample_rate = icodec->sample_rate;
                codec->channels = icodec->channels;
                codec->frame_size = icodec->frame_size;
                codec->audio_service_type = icodec->audio_service_type;
                codec->block_align= icodec->block_align;
                if(codec->block_align == 1 && codec->codec_id == CODEC_ID_MP3)
                    codec->block_align= 0;
                if(codec->codec_id == CODEC_ID_AC3)
                    codec->block_align= 0;
                break;
            case AVMEDIA_TYPE_VIDEO:
                codec->pix_fmt = icodec->pix_fmt;
                codec->width = icodec->width;
                codec->height = icodec->height;
                codec->has_b_frames = icodec->has_b_frames;
                if (!codec->sample_aspect_ratio.num) {
                    codec->sample_aspect_ratio =
                    ost->st->sample_aspect_ratio =
                        ist->st->sample_aspect_ratio.num ? ist->st->sample_aspect_ratio :
                        ist->st->codec->sample_aspect_ratio.num ?
                        ist->st->codec->sample_aspect_ratio : (AVRational){0, 1};
                }
                break;
            case AVMEDIA_TYPE_SUBTITLE:
                codec->width = icodec->width;
                codec->height = icodec->height;
                break;
            case AVMEDIA_TYPE_DATA:
                break;
            default:
                abort();
            }
        } else {
            if (!ost->enc)
                ost->enc = avcodec_find_encoder(ost->st->codec->codec_id);
            switch(codec->codec_type) {
            case AVMEDIA_TYPE_AUDIO:
                ost->fifo= av_fifo_alloc(1024);
                if (!ost->fifo) {
                    return AVERROR(ENOMEM);
                }
                ost->reformat_pair = MAKE_SFMT_PAIR(AV_SAMPLE_FMT_NONE,AV_SAMPLE_FMT_NONE);
                if (!codec->sample_rate) {
                    codec->sample_rate = icodec->sample_rate;
                }
                choose_sample_rate(ost->st, ost->enc);
                codec->time_base = (AVRational){1, codec->sample_rate};
                if (codec->sample_fmt == AV_SAMPLE_FMT_NONE)
                    codec->sample_fmt = icodec->sample_fmt;
                choose_sample_fmt(ost->st, ost->enc);
                if (!codec->channels) {
                    codec->channels = icodec->channels;
                    codec->channel_layout = icodec->channel_layout;
                }
                if (av_get_channel_layout_nb_channels(codec->channel_layout) != codec->channels)
                    codec->channel_layout = 0;
                ost->audio_resample = codec->sample_rate != icodec->sample_rate || audio_sync_method > 1;
                icodec->request_channels = codec->channels;
                ist->decoding_needed = 1;
                ost->encoding_needed = 1;
                ost->resample_sample_fmt  = icodec->sample_fmt;
                ost->resample_sample_rate = icodec->sample_rate;
                ost->resample_channels    = icodec->channels;
                break;
            case AVMEDIA_TYPE_VIDEO:
                if (codec->pix_fmt == PIX_FMT_NONE)
                    codec->pix_fmt = icodec->pix_fmt;
                choose_pixel_fmt(ost->st, ost->enc);

                if (ost->st->codec->pix_fmt == PIX_FMT_NONE) {
                    fprintf(stderr, "Video pixel format is unknown, stream cannot be encoded\n");
                    exit_program(1);
                }

                if (!codec->width || !codec->height) {
                    codec->width  = icodec->width;
                    codec->height = icodec->height;
                }

                ost->video_resample = codec->width   != icodec->width  ||
                                      codec->height  != icodec->height ||
                                      codec->pix_fmt != icodec->pix_fmt;
                if (ost->video_resample) {
                    codec->bits_per_raw_sample= frame_bits_per_raw_sample;
                }

                ost->resample_height = icodec->height;
                ost->resample_width  = icodec->width;
                ost->resample_pix_fmt= icodec->pix_fmt;
                ost->encoding_needed = 1;
                ist->decoding_needed = 1;

                if (!ost->frame_rate.num)
                    ost->frame_rate = ist->st->r_frame_rate.num ? ist->st->r_frame_rate : (AVRational){25,1};
                if (ost->enc && ost->enc->supported_framerates && !force_fps) {
                    int idx = av_find_nearest_q_idx(ost->frame_rate, ost->enc->supported_framerates);
                    ost->frame_rate = ost->enc->supported_framerates[idx];
                }
                codec->time_base = (AVRational){ost->frame_rate.den, ost->frame_rate.num};
                if(   av_q2d(codec->time_base) < 0.001 && video_sync_method
                   && (video_sync_method==1 || (video_sync_method<0 && !(os->oformat->flags & AVFMT_VARIABLE_FPS)))){
                    av_log(os, AV_LOG_WARNING, "Frame rate very high for a muxer not effciciently supporting it.\n"
                                               "Please consider specifiying a lower framerate, a different muxer or -vsync 2\n");
                }

#if CONFIG_AVFILTER
                if (configure_video_filters(ist, ost)) {
                    fprintf(stderr, "Error opening filters!\n");
                    exit(1);
                }
#endif
                break;
            case AVMEDIA_TYPE_SUBTITLE:
                ost->encoding_needed = 1;
                ist->decoding_needed = 1;
                break;
            default:
                abort();
                break;
            }
            /* two pass mode */
            if (ost->encoding_needed && codec->codec_id != CODEC_ID_H264 &&
                (codec->flags & (CODEC_FLAG_PASS1 | CODEC_FLAG_PASS2))) {
                char logfilename[1024];
                FILE *f;

                snprintf(logfilename, sizeof(logfilename), "%s-%d.log",
                         pass_logfilename_prefix ? pass_logfilename_prefix : DEFAULT_PASS_LOGFILENAME_PREFIX,
                         i);
                if (codec->flags & CODEC_FLAG_PASS1) {
                    f = fopen(logfilename, "wb");
                    if (!f) {
                        fprintf(stderr, "Cannot write log file '%s' for pass-1 encoding: %s\n", logfilename, strerror(errno));
                        exit_program(1);
                    }
                    ost->logfile = f;
                } else {
                    char  *logbuffer;
                    size_t logbuffer_size;
                    if (read_file(logfilename, &logbuffer, &logbuffer_size) < 0) {
                        fprintf(stderr, "Error reading log file '%s' for pass-2 encoding\n", logfilename);
                        exit_program(1);
                    }
                    codec->stats_in = logbuffer;
                }
            }
        }
        if(codec->codec_type == AVMEDIA_TYPE_VIDEO){
            /* maximum video buffer size is 6-bytes per pixel, plus DPX header size */
            int size= codec->width * codec->height;
            bit_buffer_size= FFMAX(bit_buffer_size, 6*size + 1664);
        }
    }

    if (!bit_buffer)
        bit_buffer = av_malloc(bit_buffer_size);
    if (!bit_buffer) {
        fprintf(stderr, "Cannot allocate %d bytes output buffer\n",
                bit_buffer_size);
        return AVERROR(ENOMEM);
    }

    /* open each encoder */
    for (i = 0; i < nb_output_streams; i++) {
        ost = &output_streams[i];
        if (ost->encoding_needed) {
            AVCodec *codec = ost->enc;
            AVCodecContext *dec = input_streams[ost->source_index].st->codec;
            if (!codec) {
                snprintf(error, sizeof(error), "Encoder (codec id %d) not found for output stream #%d.%d",
                         ost->st->codec->codec_id, ost->file_index, ost->index);
                ret = AVERROR(EINVAL);
                goto dump_format;
            }
            if (dec->subtitle_header) {
                ost->st->codec->subtitle_header = av_malloc(dec->subtitle_header_size);
                if (!ost->st->codec->subtitle_header) {
                    ret = AVERROR(ENOMEM);
                    goto dump_format;
                }
                memcpy(ost->st->codec->subtitle_header, dec->subtitle_header, dec->subtitle_header_size);
                ost->st->codec->subtitle_header_size = dec->subtitle_header_size;
            }
            if (avcodec_open2(ost->st->codec, codec, &ost->opts) < 0) {
                snprintf(error, sizeof(error), "Error while opening encoder for output stream #%d.%d - maybe incorrect parameters such as bit_rate, rate, width or height",
                        ost->file_index, ost->index);
                ret = AVERROR(EINVAL);
                goto dump_format;
            }
            assert_codec_experimental(ost->st->codec, 1);
            assert_avoptions(ost->opts);
            if (ost->st->codec->bit_rate && ost->st->codec->bit_rate < 1000)
                av_log(NULL, AV_LOG_WARNING, "The bitrate parameter is set too low."
                                             "It takes bits/s as argument, not kbits/s\n");
            extra_size += ost->st->codec->extradata_size;
        }
    }

    /* init input streams */
    for (i = 0; i < nb_input_streams; i++)
        if ((ret = init_input_stream(i, output_streams, nb_output_streams, error, sizeof(error)) < 0))
            goto dump_format;

    /* open files and write file headers */
    for (i = 0; i < nb_output_files; i++) {
        os = output_files[i].ctx;
        if (avformat_write_header(os, &output_files[i].opts) < 0) {
            snprintf(error, sizeof(error), "Could not write header for output file #%d (incorrect codec parameters ?)", i);
            ret = AVERROR(EINVAL);
            goto dump_format;
        }
//        assert_avoptions(output_files[i].opts);
        if (strcmp(os->oformat->name, "rtp")) {
            want_sdp = 0;
        }
    }

 dump_format:
    /* dump the file output parameters - cannot be done before in case
       of stream copy */
    for(i=0;i<nb_output_files;i++) {
        av_dump_format(output_files[i].ctx, i, output_files[i].ctx->filename, 1);
    }

    /* dump the stream mapping */
    if (verbose >= 0) {
        fprintf(stderr, "Stream mapping:\n");
        for (i = 0; i < nb_output_streams;i ++) {
            ost = &output_streams[i];
            fprintf(stderr, "  Stream #%d.%d -> #%d.%d",
                    input_streams[ost->source_index].file_index,
                    input_streams[ost->source_index].st->index,
                    ost->file_index,
                    ost->index);
            if (ost->sync_ist != &input_streams[ost->source_index])
                fprintf(stderr, " [sync #%d.%d]",
                        ost->sync_ist->file_index,
                        ost->sync_ist->st->index);
            if (ost->st->stream_copy)
                fprintf(stderr, " (copy)");
            else
                fprintf(stderr, " (%s -> %s)", input_streams[ost->source_index].dec ?
                        input_streams[ost->source_index].dec->name : "?",
                        ost->enc ? ost->enc->name : "?");
            fprintf(stderr, "\n");
        }
    }

    if (ret) {
        fprintf(stderr, "%s\n", error);
        return ret;
    }

    if (want_sdp) {
        print_sdp(output_files, nb_output_files);
    }

    return 0;
}

/*
 * The following code is the main loop of the file converter
 */
static int transcode(OutputFile *output_files,
                     int nb_output_files,
                     InputFile *input_files,
                     int nb_input_files)
{
    int ret, i;
    AVFormatContext *is, *os;
    OutputStream *ost;
    InputStream *ist;
    uint8_t *no_packet;
    int no_packet_count=0;
    int64_t timer_start;
    int key;

    if (!(no_packet = av_mallocz(nb_input_files)))
        exit_program(1);

    ret = transcode_init(output_files, nb_output_files, input_files, nb_input_files);
    if (ret < 0)
        goto fail;

    if (!using_stdin) {
        if(verbose >= 0)
            fprintf(stderr, "Press [q] to stop, [?] for help\n");
        avio_set_interrupt_cb(decode_interrupt_cb);
    }
    term_init();

    timer_start = av_gettime();

    for(; received_sigterm == 0;) {
        int file_index, ist_index;
        AVPacket pkt;
        int64_t ipts_min;
        double opts_min;

        ipts_min = INT64_MAX;
        opts_min= 1e100;
        /* if 'q' pressed, exits */
        if (!using_stdin) {
            if (q_pressed)
                break;
            /* read_key() returns 0 on EOF */
            key = read_key();
            if (key == 'q')
                break;
            if (key == '+') verbose++;
            if (key == '-') verbose--;
            if (key == 's') qp_hist     ^= 1;
            if (key == 'h'){
                if (do_hex_dump){
                    do_hex_dump = do_pkt_dump = 0;
                } else if(do_pkt_dump){
                    do_hex_dump = 1;
                } else
                    do_pkt_dump = 1;
                av_log_set_level(AV_LOG_DEBUG);
            }
            if (key == 'd' || key == 'D'){
                int debug=0;
                if(key == 'D') {
                    debug = input_streams[0].st->codec->debug<<1;
                    if(!debug) debug = 1;
                    while(debug & (FF_DEBUG_DCT_COEFF|FF_DEBUG_VIS_QP|FF_DEBUG_VIS_MB_TYPE)) //unsupported, would just crash
                        debug += debug;
                }else
                    scanf("%d", &debug);
                for(i=0;i<nb_input_streams;i++) {
                    input_streams[i].st->codec->debug = debug;
                }
                for(i=0;i<nb_output_streams;i++) {
                    ost = &output_streams[i];
                    ost->st->codec->debug = debug;
                }
                if(debug) av_log_set_level(AV_LOG_DEBUG);
                fprintf(stderr,"debug=%d\n", debug);
            }
            if (key == '?'){
                fprintf(stderr, "key    function\n"
                                "?      show this help\n"
                                "+      increase verbosity\n"
                                "-      decrease verbosity\n"
                                "D      cycle through available debug modes\n"
                                "h      dump packets/hex press to cycle through the 3 states\n"
                                "q      quit\n"
                                "s      Show QP histogram\n"
                );
            }
        }

        /* select the stream that we must read now by looking at the
           smallest output pts */
        file_index = -1;
        for (i = 0; i < nb_output_streams; i++) {
            OutputFile *of;
            int64_t ipts;
            double  opts;
            ost = &output_streams[i];
            of = &output_files[ost->file_index];
            os = output_files[ost->file_index].ctx;
            ist = &input_streams[ost->source_index];
            if (ost->is_past_recording_time || no_packet[ist->file_index] ||
                (os->pb && avio_tell(os->pb) >= of->limit_filesize))
                continue;
            opts = ost->st->pts.val * av_q2d(ost->st->time_base);
            ipts = ist->pts;
            if (!input_files[ist->file_index].eof_reached){
                if(ipts < ipts_min) {
                    ipts_min = ipts;
                    if(input_sync ) file_index = ist->file_index;
                }
                if(opts < opts_min) {
                    opts_min = opts;
                    if(!input_sync) file_index = ist->file_index;
                }
            }
            if(ost->frame_number >= max_frames[ost->st->codec->codec_type]){
                file_index= -1;
                break;
            }
        }
        /* if none, if is finished */
        if (file_index < 0) {
            if(no_packet_count){
                no_packet_count=0;
                memset(no_packet, 0, nb_input_files);
                usleep(10000);
                continue;
            }
            break;
        }

        /* read a frame from it and output it in the fifo */
        is = input_files[file_index].ctx;
        ret= av_read_frame(is, &pkt);
        if(ret == AVERROR(EAGAIN)){
            no_packet[file_index]=1;
            no_packet_count++;
            continue;
        }
        if (ret < 0) {
            input_files[file_index].eof_reached = 1;
            if (opt_shortest)
                break;
            else
                continue;
        }

        no_packet_count=0;
        memset(no_packet, 0, nb_input_files);

        if (do_pkt_dump) {
            av_pkt_dump_log2(NULL, AV_LOG_DEBUG, &pkt, do_hex_dump,
                             is->streams[pkt.stream_index]);
        }
        /* the following test is needed in case new streams appear
           dynamically in stream : we ignore them */
        if (pkt.stream_index >= input_files[file_index].nb_streams)
            goto discard_packet;
        ist_index = input_files[file_index].ist_index + pkt.stream_index;
        ist = &input_streams[ist_index];
        if (ist->discard)
            goto discard_packet;

        if (pkt.dts != AV_NOPTS_VALUE)
            pkt.dts += av_rescale_q(input_files[ist->file_index].ts_offset, AV_TIME_BASE_Q, ist->st->time_base);
        if (pkt.pts != AV_NOPTS_VALUE)
            pkt.pts += av_rescale_q(input_files[ist->file_index].ts_offset, AV_TIME_BASE_Q, ist->st->time_base);

        if (ist->ts_scale) {
            if(pkt.pts != AV_NOPTS_VALUE)
                pkt.pts *= ist->ts_scale;
            if(pkt.dts != AV_NOPTS_VALUE)
                pkt.dts *= ist->ts_scale;
        }

//        fprintf(stderr, "next:%"PRId64" dts:%"PRId64" off:%"PRId64" %d\n", ist->next_pts, pkt.dts, input_files[ist->file_index].ts_offset, ist->st->codec->codec_type);
        if (pkt.dts != AV_NOPTS_VALUE && ist->next_pts != AV_NOPTS_VALUE
            && (is->iformat->flags & AVFMT_TS_DISCONT)) {
            int64_t pkt_dts= av_rescale_q(pkt.dts, ist->st->time_base, AV_TIME_BASE_Q);
            int64_t delta= pkt_dts - ist->next_pts;
            if((FFABS(delta) > 1LL*dts_delta_threshold*AV_TIME_BASE || pkt_dts+1<ist->pts)&& !copy_ts){
                input_files[ist->file_index].ts_offset -= delta;
                if (verbose > 2)
                    fprintf(stderr, "timestamp discontinuity %"PRId64", new offset= %"PRId64"\n",
                            delta, input_files[ist->file_index].ts_offset);
                pkt.dts-= av_rescale_q(delta, AV_TIME_BASE_Q, ist->st->time_base);
                if(pkt.pts != AV_NOPTS_VALUE)
                    pkt.pts-= av_rescale_q(delta, AV_TIME_BASE_Q, ist->st->time_base);
            }
        }

        //fprintf(stderr,"read #%d.%d size=%d\n", ist->file_index, ist->st->index, pkt.size);
        if (output_packet(ist, ist_index, output_streams, nb_output_streams, &pkt) < 0) {

            if (verbose >= 0)
                fprintf(stderr, "Error while decoding stream #%d.%d\n",
                        ist->file_index, ist->st->index);
            if (exit_on_error)
                exit_program(1);
            av_free_packet(&pkt);
            continue;
        }

    discard_packet:
        av_free_packet(&pkt);

        /* dump report by using the output first video and audio streams */
        print_report(output_files, output_streams, nb_output_streams, 0, timer_start);
    }

    /* at the end of stream, we must flush the decoder buffers */
    for (i = 0; i < nb_input_streams; i++) {
        ist = &input_streams[i];
        if (ist->decoding_needed) {
            output_packet(ist, i, output_streams, nb_output_streams, NULL);
        }
    }
    flush_encoders(output_streams, nb_output_streams);

    term_exit();

    /* write the trailer if needed and close file */
    for(i=0;i<nb_output_files;i++) {
        os = output_files[i].ctx;
        av_write_trailer(os);
    }

    /* dump report by using the first video and audio streams */
    print_report(output_files, output_streams, nb_output_streams, 1, timer_start);

    /* close each encoder */
    for (i = 0; i < nb_output_streams; i++) {
        ost = &output_streams[i];
        if (ost->encoding_needed) {
            av_freep(&ost->st->codec->stats_in);
            avcodec_close(ost->st->codec);
        }
#if CONFIG_AVFILTER
        avfilter_graph_free(&ost->graph);
#endif
    }

    /* close each decoder */
    for (i = 0; i < nb_input_streams; i++) {
        ist = &input_streams[i];
        if (ist->decoding_needed) {
            avcodec_close(ist->st->codec);
        }
    }

    /* finished ! */
    ret = 0;

 fail:
    av_freep(&bit_buffer);
    av_freep(&no_packet);

    if (output_streams) {
        for (i = 0; i < nb_output_streams; i++) {
            ost = &output_streams[i];
            if (ost) {
                if (ost->st->stream_copy)
                    av_freep(&ost->st->codec->extradata);
                if (ost->logfile) {
                    fclose(ost->logfile);
                    ost->logfile = NULL;
                }
                av_fifo_free(ost->fifo); /* works even if fifo is not
                                             initialized but set to zero */
                av_freep(&ost->st->codec->subtitle_header);
                av_free(ost->resample_frame.data[0]);
                av_free(ost->forced_kf_pts);
                if (ost->video_resample)
                    sws_freeContext(ost->img_resample_ctx);
                if (ost->resample)
                    audio_resample_close(ost->resample);
                if (ost->reformat_ctx)
                    av_audio_convert_free(ost->reformat_ctx);
                av_dict_free(&ost->opts);
            }
        }
    }
    return ret;
}

static int opt_format(const char *opt, const char *arg)
{
    last_asked_format = arg;
    return 0;
}

static int opt_video_rc_override_string(const char *opt, const char *arg)
{
    video_rc_override_string = arg;
    return 0;
}

static int opt_me_threshold(const char *opt, const char *arg)
{
    me_threshold = parse_number_or_die(opt, arg, OPT_INT64, INT_MIN, INT_MAX);
    return 0;
}

static int opt_verbose(const char *opt, const char *arg)
{
    verbose = parse_number_or_die(opt, arg, OPT_INT64, -10, 10);
    return 0;
}

static int opt_frame_rate(const char *opt, const char *arg)
{
    if (av_parse_video_rate(&frame_rate, arg) < 0) {
        fprintf(stderr, "Incorrect value for %s: %s\n", opt, arg);
        exit_program(1);
    }
    return 0;
}

static int opt_frame_size(const char *opt, const char *arg)
{
    if (av_parse_video_size(&frame_width, &frame_height, arg) < 0) {
        fprintf(stderr, "Incorrect frame size\n");
        return AVERROR(EINVAL);
    }
    return 0;
}

static int opt_frame_pix_fmt(const char *opt, const char *arg)
{
    if (strcmp(arg, "list")) {
        frame_pix_fmt = av_get_pix_fmt(arg);
        if (frame_pix_fmt == PIX_FMT_NONE) {
            fprintf(stderr, "Unknown pixel format requested: %s\n", arg);
            return AVERROR(EINVAL);
        }
    } else {
        opt_pix_fmts(NULL, NULL);
        exit_program(0);
    }
    return 0;
}

static int opt_frame_aspect_ratio(const char *opt, const char *arg)
{
    int x = 0, y = 0;
    double ar = 0;
    const char *p;
    char *end;

    p = strchr(arg, ':');
    if (p) {
        x = strtol(arg, &end, 10);
        if (end == p)
            y = strtol(end+1, &end, 10);
        if (x > 0 && y > 0)
            ar = (double)x / (double)y;
    } else
        ar = strtod(arg, NULL);

    if (!ar) {
        fprintf(stderr, "Incorrect aspect ratio specification.\n");
        return AVERROR(EINVAL);
    }
    frame_aspect_ratio = ar;
    return 0;
}

static int opt_metadata(const char *opt, const char *arg)
{
    char *mid= strchr(arg, '=');

    if(!mid){
        fprintf(stderr, "Missing =\n");
        exit_program(1);
    }
    *mid++= 0;

    av_dict_set(&metadata, arg, mid, 0);

    return 0;
}

static int opt_qscale(const char *opt, const char *arg)
{
    video_qscale = parse_number_or_die(opt, arg, OPT_FLOAT, 0, 255);
    if (video_qscale <= 0 || video_qscale > 255) {
        fprintf(stderr, "qscale must be > 0.0 and <= 255\n");
        return AVERROR(EINVAL);
    }
    return 0;
}

static int opt_top_field_first(const char *opt, const char *arg)
{
    top_field_first = parse_number_or_die(opt, arg, OPT_INT, 0, 1);
    return opt_default(opt, arg);
}

static int opt_thread_count(const char *opt, const char *arg)
{
    thread_count= parse_number_or_die(opt, arg, OPT_INT64, 0, INT_MAX);
#if !HAVE_THREADS
    if (verbose >= 0)
        fprintf(stderr, "Warning: not compiled with thread support, using thread emulation\n");
#endif
    return 0;
}

static int opt_audio_sample_fmt(const char *opt, const char *arg)
{
    if (strcmp(arg, "list")) {
        audio_sample_fmt = av_get_sample_fmt(arg);
        if (audio_sample_fmt == AV_SAMPLE_FMT_NONE) {
            av_log(NULL, AV_LOG_ERROR, "Invalid sample format '%s'\n", arg);
            return AVERROR(EINVAL);
        }
    } else {
        int i;
        char fmt_str[128];
        for (i = -1; i < AV_SAMPLE_FMT_NB; i++)
            printf("%s\n", av_get_sample_fmt_string(fmt_str, sizeof(fmt_str), i));
        exit_program(0);
    }
    return 0;
}

static int opt_audio_rate(const char *opt, const char *arg)
{
    audio_sample_rate = parse_number_or_die(opt, arg, OPT_INT64, 0, INT_MAX);
    return 0;
}

static int opt_audio_channels(const char *opt, const char *arg)
{
    audio_channels = parse_number_or_die(opt, arg, OPT_INT64, 0, INT_MAX);
    return 0;
}

static int opt_codec(const char *opt, const char *arg)
{
    return av_dict_set(&codec_names, opt, arg, 0);
}

static int opt_audio_codec(const char *opt, const char *arg)
{
    return opt_codec("codec:a", arg);
}

static int opt_video_codec(const char *opt, const char *arg)
{
    return opt_codec("codec:v", arg);
}

static int opt_subtitle_codec(const char *opt, const char *arg)
{
    return opt_codec("codec:s", arg);
}

static int opt_data_codec(const char *opt, const char *arg)
{
    return opt_codec("codec:d", arg);
}

static int opt_codec_tag(const char *opt, const char *arg)
{
    char *tail;
    uint32_t *codec_tag;

    codec_tag = !strcmp(opt, "atag") ? &audio_codec_tag :
                !strcmp(opt, "vtag") ? &video_codec_tag :
                !strcmp(opt, "stag") ? &subtitle_codec_tag : NULL;
    if (!codec_tag)
        return -1;

    *codec_tag = strtol(arg, &tail, 0);
    if (!tail || *tail)
        *codec_tag = AV_RL32(arg);

    return 0;
}

static int opt_map(const char *opt, const char *arg)
{
    StreamMap *m = NULL;
    int i, negative = 0, file_idx;
    int sync_file_idx = -1, sync_stream_idx;
    char *p, *sync;
    char *map;

    if (*arg == '-') {
        negative = 1;
        arg++;
    }
    map = av_strdup(arg);

    /* parse sync stream first, just pick first matching stream */
    if (sync = strchr(map, ',')) {
        *sync = 0;
        sync_file_idx = strtol(sync + 1, &sync, 0);
        if (sync_file_idx >= nb_input_files || sync_file_idx < 0) {
            av_log(NULL, AV_LOG_ERROR, "Invalid sync file index: %d.\n", sync_file_idx);
            exit_program(1);
        }
        if (*sync)
            sync++;
        for (i = 0; i < input_files[sync_file_idx].nb_streams; i++)
            if (check_stream_specifier(input_files[sync_file_idx].ctx,
                                       input_files[sync_file_idx].ctx->streams[i], sync) == 1) {
                sync_stream_idx = i;
                break;
            }
        if (i == input_files[sync_file_idx].nb_streams) {
            av_log(NULL, AV_LOG_ERROR, "Sync stream specification in map %s does not "
                                       "match any streams.\n", arg);
            exit_program(1);
        }
    }


    file_idx = strtol(map, &p, 0);
    if (file_idx >= nb_input_files || file_idx < 0) {
        av_log(NULL, AV_LOG_ERROR, "Invalid input file index: %d.\n", file_idx);
        exit_program(1);
    }
    if (negative)
        /* disable some already defined maps */
        for (i = 0; i < nb_stream_maps; i++) {
            m = &stream_maps[i];
            if (check_stream_specifier(input_files[m->file_index].ctx,
                                       input_files[m->file_index].ctx->streams[m->stream_index],
                                       *p == ':' ? p + 1 : p) > 0)
                m->disabled = 1;
        }
    else
        for (i = 0; i < input_files[file_idx].nb_streams; i++) {
            if (check_stream_specifier(input_files[file_idx].ctx, input_files[file_idx].ctx->streams[i],
                        *p == ':' ? p + 1 : p) <= 0)
                continue;
            stream_maps = grow_array(stream_maps, sizeof(*stream_maps), &nb_stream_maps, nb_stream_maps + 1);
            m = &stream_maps[nb_stream_maps - 1];

            m->file_index   = file_idx;
            m->stream_index = i;

            if (sync_file_idx >= 0) {
                m->sync_file_index   = sync_file_idx;
                m->sync_stream_index = sync_stream_idx;
            } else {
                m->sync_file_index   = file_idx;
                m->sync_stream_index = i;
            }
        }

    if (!m) {
        av_log(NULL, AV_LOG_ERROR, "Stream map '%s' matches no streams.\n", arg);
        exit_program(1);
    }

    av_freep(&map);
    return 0;
}

static void parse_meta_type(char *arg, char *type, int *index)
{
    if (*arg == ':') {
        *type = *(++arg);
        switch (*arg) {
        case 'g':
            break;
        case 's':
        case 'c':
        case 'p':
            if (*(++arg) == ':')
                *index = strtol(++arg, NULL, 0);
            break;
        default:
            fprintf(stderr, "Invalid metadata type %c.\n", *arg);
            exit_program(1);
        }
    } else
        *type = 'g';
}

static int opt_map_metadata(const char *opt, const char *arg)
{
    MetadataMap *m, *m1;
    char *p;

    meta_data_maps = grow_array(meta_data_maps, sizeof(*meta_data_maps),
                                &nb_meta_data_maps, nb_meta_data_maps + 1);

    m = &meta_data_maps[nb_meta_data_maps - 1][1];
    m->file = strtol(arg, &p, 0);
    parse_meta_type(p, &m->type, &m->index);

    m1 = &meta_data_maps[nb_meta_data_maps - 1][0];
    if (p = strchr(opt, ':'))
        parse_meta_type(p, &m1->type, &m1->index);
    else
        m1->type = 'g';

    if (m->type == 'g' || m1->type == 'g')
        metadata_global_autocopy = 0;
    if (m->type == 's' || m1->type == 's')
        metadata_streams_autocopy = 0;
    if (m->type == 'c' || m1->type == 'c')
        metadata_chapters_autocopy = 0;

    return 0;
}

static int opt_input_ts_scale(const char *opt, const char *arg)
{
    return av_dict_set(&ts_scale, opt, arg, 0);
}

static int opt_recording_time(const char *opt, const char *arg)
{
    recording_time = parse_time_or_die(opt, arg, 1);
    return 0;
}

static int opt_start_time(const char *opt, const char *arg)
{
    start_time = parse_time_or_die(opt, arg, 1);
    return 0;
}

static int opt_input_ts_offset(const char *opt, const char *arg)
{
    input_ts_offset = parse_time_or_die(opt, arg, 1);
    return 0;
}

static enum CodecID find_codec_or_die(const char *name, enum AVMediaType type, int encoder)
{
    const char *codec_string = encoder ? "encoder" : "decoder";
    AVCodec *codec;

    if(!name)
        return CODEC_ID_NONE;
    codec = encoder ?
        avcodec_find_encoder_by_name(name) :
        avcodec_find_decoder_by_name(name);
    if(!codec) {
        av_log(NULL, AV_LOG_ERROR, "Unknown %s '%s'\n", codec_string, name);
        exit_program(1);
    }
    if(codec->type != type) {
        av_log(NULL, AV_LOG_ERROR, "Invalid %s type '%s'\n", codec_string, name);
        exit_program(1);
    }
    return codec->id;
}

static AVCodec *choose_codec(AVFormatContext *s, AVStream *st, enum AVMediaType type, AVDictionary *codec_names)
{
    AVDictionaryEntry *e = NULL;
    char *codec_name = NULL;
    int ret;

    while (e = av_dict_get(codec_names, "", e, AV_DICT_IGNORE_SUFFIX)) {
        char *p = strchr(e->key, ':');

        if ((ret = check_stream_specifier(s, st, p ? p + 1 : "")) > 0)
            codec_name = e->value;
        else if (ret < 0)
            exit_program(1);
    }

    if (!codec_name) {
        if (s->oformat) {
            st->codec->codec_id = av_guess_codec(s->oformat, NULL, s->filename, NULL, type);
            return avcodec_find_encoder(st->codec->codec_id);
        }
    } else if (!strcmp(codec_name, "copy"))
        st->stream_copy = 1;
    else {
        st->codec->codec_id = find_codec_or_die(codec_name, type, s->iformat == NULL);
        return s->oformat ? avcodec_find_encoder_by_name(codec_name) :
                            avcodec_find_decoder_by_name(codec_name);
    }

    return NULL;
}

/**
 * Add all the streams from the given input file to the global
 * list of input streams.
 */
static void add_input_streams(AVFormatContext *ic)
{
    int i, rfps, rfps_base, ret;

    for (i = 0; i < ic->nb_streams; i++) {
        AVStream *st = ic->streams[i];
        AVCodecContext *dec = st->codec;
        AVDictionaryEntry *e = NULL;
        InputStream *ist;
        char *scale = NULL;

        dec->thread_count = thread_count;

        input_streams = grow_array(input_streams, sizeof(*input_streams), &nb_input_streams, nb_input_streams + 1);
        ist = &input_streams[nb_input_streams - 1];
        ist->st = st;
        ist->file_index = nb_input_files;
        ist->discard = 1;
        ist->opts = filter_codec_opts(codec_opts, ist->st->codec->codec_id, ic, st);

        while (e = av_dict_get(ts_scale, "", e, AV_DICT_IGNORE_SUFFIX)) {
            char *p = strchr(e->key, ':');

            if ((ret = check_stream_specifier(ic, st, p ? p + 1 : "")) > 0)
                scale = e->value;
            else if (ret < 0)
                exit_program(1);
        }
        if (scale)
            ist->ts_scale = strtod(scale, NULL);

        ist->dec = choose_codec(ic, st, dec->codec_type, codec_names);
        if (!ist->dec)
            ist->dec = avcodec_find_decoder(dec->codec_id);

        switch (dec->codec_type) {
        case AVMEDIA_TYPE_AUDIO:
            if(!ist->dec)
                ist->dec = avcodec_find_decoder(dec->codec_id);
            if(audio_disable)
                st->discard= AVDISCARD_ALL;
            break;
        case AVMEDIA_TYPE_VIDEO:
            if(!ist->dec)
                ist->dec = avcodec_find_decoder(dec->codec_id);
            rfps      = ic->streams[i]->r_frame_rate.num;
            rfps_base = ic->streams[i]->r_frame_rate.den;
            if (dec->lowres) {
                dec->flags |= CODEC_FLAG_EMU_EDGE;
            }
            if(me_threshold)
                dec->debug |= FF_DEBUG_MV;

            if (dec->time_base.den != rfps*dec->ticks_per_frame || dec->time_base.num != rfps_base) {

                if (verbose >= 0)
                    fprintf(stderr,"\nSeems stream %d codec frame rate differs from container frame rate: %2.2f (%d/%d) -> %2.2f (%d/%d)\n",
                            i, (float)dec->time_base.den / dec->time_base.num, dec->time_base.den, dec->time_base.num,

                    (float)rfps / rfps_base, rfps, rfps_base);
            }

            if(video_disable)
                st->discard= AVDISCARD_ALL;
            else if(video_discard)
                st->discard= video_discard;
            break;
        case AVMEDIA_TYPE_DATA:
            break;
        case AVMEDIA_TYPE_SUBTITLE:
            if(!ist->dec)
                ist->dec = avcodec_find_decoder(dec->codec_id);
            if(subtitle_disable)
                st->discard = AVDISCARD_ALL;
            break;
        case AVMEDIA_TYPE_ATTACHMENT:
        case AVMEDIA_TYPE_UNKNOWN:
            break;
        default:
            abort();
        }
    }
}

static int opt_input_file(const char *opt, const char *filename)
{
    AVFormatContext *ic;
    AVInputFormat *file_iformat = NULL;
    int err, i, ret;
    int64_t timestamp;
    uint8_t buf[128];
    AVDictionary **opts;
    int orig_nb_streams;                     // number of streams before avformat_find_stream_info

    if (last_asked_format) {
        if (!(file_iformat = av_find_input_format(last_asked_format))) {
            fprintf(stderr, "Unknown input format: '%s'\n", last_asked_format);
            exit_program(1);
        }
        last_asked_format = NULL;
    }

    if (!strcmp(filename, "-"))
        filename = "pipe:";

    using_stdin |= !strncmp(filename, "pipe:", 5) ||
                    !strcmp(filename, "/dev/stdin");

    /* get default parameters from command line */
    ic = avformat_alloc_context();
    if (!ic) {
        print_error(filename, AVERROR(ENOMEM));
        exit_program(1);
    }
    if (audio_sample_rate) {
        snprintf(buf, sizeof(buf), "%d", audio_sample_rate);
        av_dict_set(&format_opts, "sample_rate", buf, 0);
    }
    if (audio_channels) {
        snprintf(buf, sizeof(buf), "%d", audio_channels);
        av_dict_set(&format_opts, "channels", buf, 0);
    }
    if (frame_rate.num) {
        snprintf(buf, sizeof(buf), "%d/%d", frame_rate.num, frame_rate.den);
        av_dict_set(&format_opts, "framerate", buf, 0);
    }
    if (frame_width && frame_height) {
        snprintf(buf, sizeof(buf), "%dx%d", frame_width, frame_height);
        av_dict_set(&format_opts, "video_size", buf, 0);
    }
    if (frame_pix_fmt != PIX_FMT_NONE)
        av_dict_set(&format_opts, "pixel_format", av_get_pix_fmt_name(frame_pix_fmt), 0);

    ic->flags |= AVFMT_FLAG_NONBLOCK;

    /* open the input file with generic libav function */
    err = avformat_open_input(&ic, filename, file_iformat, &format_opts);
    if (err < 0) {
        print_error(filename, err);
        exit_program(1);
    }
    assert_avoptions(format_opts);

    if(opt_programid) {
        int i, j;
        int found=0;
        for(i=0; i<ic->nb_streams; i++){
            ic->streams[i]->discard= AVDISCARD_ALL;
        }
        for(i=0; i<ic->nb_programs; i++){
            AVProgram *p= ic->programs[i];
            if(p->id != opt_programid){
                p->discard = AVDISCARD_ALL;
            }else{
                found=1;
                for(j=0; j<p->nb_stream_indexes; j++){
                    ic->streams[p->stream_index[j]]->discard= AVDISCARD_DEFAULT;
                }
            }
        }
        if(!found){
            fprintf(stderr, "Specified program id not found\n");
            exit_program(1);
        }
        opt_programid=0;
    }

    /* apply forced codec ids */
    for (i = 0; i < ic->nb_streams; i++)
        choose_codec(ic, ic->streams[i], ic->streams[i]->codec->codec_type, codec_names);

    /* Set AVCodecContext options for avformat_find_stream_info */
    opts = setup_find_stream_info_opts(ic, codec_opts);
    orig_nb_streams = ic->nb_streams;

    /* If not enough info to get the stream parameters, we decode the
       first frames to get it. (used in mpeg case for example) */
    ret = avformat_find_stream_info(ic, opts);
    if (ret < 0 && verbose >= 0) {
        fprintf(stderr, "%s: could not find codec parameters\n", filename);
        av_close_input_file(ic);
        exit_program(1);
    }

    timestamp = start_time;
    /* add the stream start time */
    if (ic->start_time != AV_NOPTS_VALUE)
        timestamp += ic->start_time;

    /* if seeking requested, we execute it */
    if (start_time != 0) {
        ret = av_seek_frame(ic, -1, timestamp, AVSEEK_FLAG_BACKWARD);
        if (ret < 0) {
            fprintf(stderr, "%s: could not seek to position %0.3f\n",
                    filename, (double)timestamp / AV_TIME_BASE);
        }
        /* reset seek info */
        start_time = 0;
    }

    /* update the current parameters so that they match the one of the input stream */
    add_input_streams(ic);

    /* dump the file content */
    if (verbose >= 0)
        av_dump_format(ic, nb_input_files, filename, 0);

    input_files = grow_array(input_files, sizeof(*input_files), &nb_input_files, nb_input_files + 1);
    input_files[nb_input_files - 1].ctx        = ic;
    input_files[nb_input_files - 1].ist_index  = nb_input_streams - ic->nb_streams;
    input_files[nb_input_files - 1].ts_offset  = input_ts_offset - (copy_ts ? 0 : timestamp);
    input_files[nb_input_files - 1].nb_streams = ic->nb_streams;

    top_field_first = -1;
    frame_rate    = (AVRational){0, 0};
    frame_pix_fmt = PIX_FMT_NONE;
    frame_height = 0;
    frame_width  = 0;
    audio_sample_rate = 0;
    audio_channels    = 0;
    audio_sample_fmt  = AV_SAMPLE_FMT_NONE;
    av_dict_free(&ts_scale);
    input_ts_offset = 0;

    for (i = 0; i < orig_nb_streams; i++)
        av_dict_free(&opts[i]);
    av_freep(&opts);
    av_dict_free(&codec_names);
    uninit_opts();
    init_opts();
    return 0;
}

static void parse_forced_key_frames(char *kf, OutputStream *ost,
                                    AVCodecContext *avctx)
{
    char *p;
    int n = 1, i;
    int64_t t;

    for (p = kf; *p; p++)
        if (*p == ',')
            n++;
    ost->forced_kf_count = n;
    ost->forced_kf_pts = av_malloc(sizeof(*ost->forced_kf_pts) * n);
    if (!ost->forced_kf_pts) {
        av_log(NULL, AV_LOG_FATAL, "Could not allocate forced key frames array.\n");
        exit_program(1);
    }
    for (i = 0; i < n; i++) {
        p = i ? strchr(p, ',') + 1 : kf;
        t = parse_time_or_die("force_key_frames", p, 1);
        ost->forced_kf_pts[i] = av_rescale_q(t, AV_TIME_BASE_Q, avctx->time_base);
    }
}

static OutputStream *new_output_stream(AVFormatContext *oc, enum AVMediaType type)
{
    OutputStream *ost;
    AVStream *st = av_new_stream(oc, oc->nb_streams < nb_streamid_map ? streamid_map[oc->nb_streams] : 0);
    int idx      = oc->nb_streams - 1;

    if (!st) {
        av_log(NULL, AV_LOG_ERROR, "Could not alloc stream.\n");
        exit_program(1);
    }

    output_streams = grow_array(output_streams, sizeof(*output_streams), &nb_output_streams,
                                nb_output_streams + 1);
    ost = &output_streams[nb_output_streams - 1];
    ost->file_index = nb_output_files;
    ost->index = idx;
    ost->st    = st;
    st->codec->codec_type = type;
    ost->enc = choose_codec(oc, st, type, codec_names);
    if (ost->enc) {
        ost->opts  = filter_codec_opts(codec_opts, ost->enc->id, oc, st);
    }

    avcodec_get_context_defaults3(st->codec, ost->enc);
    st->codec->codec_type = type; // XXX hack, avcodec_get_context_defaults2() sets type to unknown for stream copy

    ost->sws_flags = av_get_int(sws_opts, "sws_flags", NULL);
    return ost;
}

static OutputStream *new_video_stream(AVFormatContext *oc)
{
    AVStream *st;
    OutputStream *ost;
    AVCodecContext *video_enc;

    ost = new_output_stream(oc, AVMEDIA_TYPE_VIDEO);
    st  = ost->st;
    if (!st->stream_copy) {
        ost->frame_aspect_ratio = frame_aspect_ratio;
        frame_aspect_ratio = 0;
#if CONFIG_AVFILTER
        ost->avfilter = vfilters;
        vfilters = NULL;
#endif
    }

    ost->bitstream_filters = video_bitstream_filters;
    video_bitstream_filters= NULL;

    st->codec->thread_count= thread_count;

    video_enc = st->codec;

    if(video_codec_tag)
        video_enc->codec_tag= video_codec_tag;

    if(oc->oformat->flags & AVFMT_GLOBALHEADER) {
        video_enc->flags |= CODEC_FLAG_GLOBAL_HEADER;
    }

    if (st->stream_copy) {
        video_enc->sample_aspect_ratio =
        st->sample_aspect_ratio = av_d2q(frame_aspect_ratio*frame_height/frame_width, 255);
    } else {
        const char *p;
        int i;

        if (frame_rate.num)
            ost->frame_rate = frame_rate;

        video_enc->width = frame_width;
        video_enc->height = frame_height;
        video_enc->pix_fmt = frame_pix_fmt;
        video_enc->bits_per_raw_sample = frame_bits_per_raw_sample;
        st->sample_aspect_ratio = video_enc->sample_aspect_ratio;

        if (video_qscale || same_quant) {
            video_enc->flags |= CODEC_FLAG_QSCALE;
            video_enc->global_quality = FF_QP2LAMBDA * video_qscale;
        }

        if(intra_matrix)
            video_enc->intra_matrix = intra_matrix;
        if(inter_matrix)
            video_enc->inter_matrix = inter_matrix;

        p= video_rc_override_string;
        for(i=0; p; i++){
            int start, end, q;
            int e=sscanf(p, "%d,%d,%d", &start, &end, &q);
            if(e!=3){
                fprintf(stderr, "error parsing rc_override\n");
                exit_program(1);
            }
            video_enc->rc_override=
                av_realloc(video_enc->rc_override,
                           sizeof(RcOverride)*(i+1));
            video_enc->rc_override[i].start_frame= start;
            video_enc->rc_override[i].end_frame  = end;
            if(q>0){
                video_enc->rc_override[i].qscale= q;
                video_enc->rc_override[i].quality_factor= 1.0;
            }
            else{
                video_enc->rc_override[i].qscale= 0;
                video_enc->rc_override[i].quality_factor= -q/100.0;
            }
            p= strchr(p, '/');
            if(p) p++;
        }
        video_enc->rc_override_count=i;
        if (!video_enc->rc_initial_buffer_occupancy)
            video_enc->rc_initial_buffer_occupancy = video_enc->rc_buffer_size*3/4;
        video_enc->me_threshold= me_threshold;
        video_enc->intra_dc_precision= intra_dc_precision - 8;

        if (do_psnr)
            video_enc->flags|= CODEC_FLAG_PSNR;

        /* two pass mode */
        if (do_pass) {
            if (do_pass == 1) {
                video_enc->flags |= CODEC_FLAG_PASS1;
            } else {
                video_enc->flags |= CODEC_FLAG_PASS2;
            }
        }

        if (forced_key_frames)
            parse_forced_key_frames(forced_key_frames, ost, video_enc);
    }
    if (video_language) {
        av_dict_set(&st->metadata, "language", video_language, 0);
        av_freep(&video_language);
    }

    /* reset some key parameters */
    video_disable = 0;
    av_freep(&forced_key_frames);
    frame_pix_fmt = PIX_FMT_NONE;
    return ost;
}

static OutputStream *new_audio_stream(AVFormatContext *oc)
{
    AVStream *st;
    OutputStream *ost;
    AVCodecContext *audio_enc;

    ost = new_output_stream(oc, AVMEDIA_TYPE_AUDIO);
    st  = ost->st;

    ost->bitstream_filters = audio_bitstream_filters;
    audio_bitstream_filters= NULL;

    st->codec->thread_count= thread_count;

    audio_enc = st->codec;
    audio_enc->codec_type = AVMEDIA_TYPE_AUDIO;

    if(audio_codec_tag)
        audio_enc->codec_tag= audio_codec_tag;

    if (oc->oformat->flags & AVFMT_GLOBALHEADER) {
        audio_enc->flags |= CODEC_FLAG_GLOBAL_HEADER;
    }
    if (!st->stream_copy) {
        if (audio_qscale > QSCALE_NONE) {
            audio_enc->flags |= CODEC_FLAG_QSCALE;
            audio_enc->global_quality = FF_QP2LAMBDA * audio_qscale;
        }
        if (audio_channels)
            audio_enc->channels = audio_channels;
        if (audio_sample_fmt != AV_SAMPLE_FMT_NONE)
            audio_enc->sample_fmt = audio_sample_fmt;
        if (audio_sample_rate)
            audio_enc->sample_rate = audio_sample_rate;
    }
    if (audio_language) {
        av_dict_set(&st->metadata, "language", audio_language, 0);
        av_freep(&audio_language);
    }

    /* reset some key parameters */
    audio_disable = 0;

    return ost;
}

static OutputStream *new_data_stream(AVFormatContext *oc)
{
    AVStream *st;
    OutputStream *ost;
    AVCodecContext *data_enc;

    ost = new_output_stream(oc, AVMEDIA_TYPE_DATA);
    st  = ost->st;
    data_enc = st->codec;
    if (!st->stream_copy) {
        fprintf(stderr, "Data stream encoding not supported yet (only streamcopy)\n");
        exit_program(1);
    }

    if (data_codec_tag)
        data_enc->codec_tag= data_codec_tag;

    if (oc->oformat->flags & AVFMT_GLOBALHEADER) {
        data_enc->flags |= CODEC_FLAG_GLOBAL_HEADER;
    }

    data_disable = 0;
    return ost;
}

static OutputStream *new_subtitle_stream(AVFormatContext *oc)
{
    AVStream *st;
    OutputStream *ost;
    AVCodecContext *subtitle_enc;

    ost = new_output_stream(oc, AVMEDIA_TYPE_SUBTITLE);
    st  = ost->st;
    subtitle_enc = st->codec;

    ost->bitstream_filters = subtitle_bitstream_filters;
    subtitle_bitstream_filters= NULL;

    subtitle_enc->codec_type = AVMEDIA_TYPE_SUBTITLE;

    if(subtitle_codec_tag)
        subtitle_enc->codec_tag= subtitle_codec_tag;

    if (oc->oformat->flags & AVFMT_GLOBALHEADER) {
        subtitle_enc->flags |= CODEC_FLAG_GLOBAL_HEADER;
    }

    if (subtitle_language) {
        av_dict_set(&st->metadata, "language", subtitle_language, 0);
        av_freep(&subtitle_language);
    }

    subtitle_disable = 0;
    return ost;
}

/* arg format is "output-stream-index:streamid-value". */
static int opt_streamid(const char *opt, const char *arg)
{
    int idx;
    char *p;
    char idx_str[16];

    av_strlcpy(idx_str, arg, sizeof(idx_str));
    p = strchr(idx_str, ':');
    if (!p) {
        fprintf(stderr,
                "Invalid value '%s' for option '%s', required syntax is 'index:value'\n",
                arg, opt);
        exit_program(1);
    }
    *p++ = '\0';
    idx = parse_number_or_die(opt, idx_str, OPT_INT, 0, MAX_STREAMS-1);
    streamid_map = grow_array(streamid_map, sizeof(*streamid_map), &nb_streamid_map, idx+1);
    streamid_map[idx] = parse_number_or_die(opt, p, OPT_INT, 0, INT_MAX);
    return 0;
}

static int copy_chapters(int infile, int outfile)
{
    AVFormatContext *is = input_files[infile].ctx;
    AVFormatContext *os = output_files[outfile].ctx;
    int i;

    for (i = 0; i < is->nb_chapters; i++) {
        AVChapter *in_ch = is->chapters[i], *out_ch;
        int64_t ts_off   = av_rescale_q(start_time - input_files[infile].ts_offset,
                                      AV_TIME_BASE_Q, in_ch->time_base);
        int64_t rt       = (recording_time == INT64_MAX) ? INT64_MAX :
                           av_rescale_q(recording_time, AV_TIME_BASE_Q, in_ch->time_base);


        if (in_ch->end < ts_off)
            continue;
        if (rt != INT64_MAX && in_ch->start > rt + ts_off)
            break;

        out_ch = av_mallocz(sizeof(AVChapter));
        if (!out_ch)
            return AVERROR(ENOMEM);

        out_ch->id        = in_ch->id;
        out_ch->time_base = in_ch->time_base;
        out_ch->start     = FFMAX(0,  in_ch->start - ts_off);
        out_ch->end       = FFMIN(rt, in_ch->end   - ts_off);

        if (metadata_chapters_autocopy)
            av_dict_copy(&out_ch->metadata, in_ch->metadata, 0);

        os->nb_chapters++;
        os->chapters = av_realloc(os->chapters, sizeof(AVChapter)*os->nb_chapters);
        if (!os->chapters)
            return AVERROR(ENOMEM);
        os->chapters[os->nb_chapters - 1] = out_ch;
    }
    return 0;
}

static int read_ffserver_streams(AVFormatContext *s, const char *filename)
{
    int i, err;
    AVFormatContext *ic = NULL;

    err = avformat_open_input(&ic, filename, NULL, NULL);
    if (err < 0)
        return err;
    /* copy stream format */
    for(i=0;i<ic->nb_streams;i++) {
        AVStream *st;
        OutputStream *ost;
        AVCodec *codec;

        codec = avcodec_find_encoder(ic->streams[i]->codec->codec_id);
        ost   = new_output_stream(s, codec->type);
        st    = ost->st;

        // FIXME: a more elegant solution is needed
        memcpy(st, ic->streams[i], sizeof(AVStream));
        st->info = av_malloc(sizeof(*st->info));
        memcpy(st->info, ic->streams[i]->info, sizeof(*st->info));
        avcodec_copy_context(st->codec, ic->streams[i]->codec);

        if (st->codec->codec_type == AVMEDIA_TYPE_AUDIO && !st->stream_copy)
            choose_sample_fmt(st, codec);
        else if (st->codec->codec_type == AVMEDIA_TYPE_VIDEO && !st->stream_copy)
            choose_pixel_fmt(st, codec);
    }

    av_close_input_file(ic);
    return 0;
}

static int opt_output_file(const char *opt, const char *filename)
{
    AVFormatContext *oc;
    int i, err;
    AVOutputFormat *file_oformat;
    OutputStream *ost;
    InputStream  *ist;

    if (!strcmp(filename, "-"))
        filename = "pipe:";

    err = avformat_alloc_output_context2(&oc, NULL, last_asked_format, filename);
    last_asked_format = NULL;
    if (!oc) {
        print_error(filename, err);
        exit_program(1);
    }

    file_oformat= oc->oformat;

    if (!strcmp(file_oformat->name, "ffm") &&
        av_strstart(filename, "http:", NULL)) {
        /* special case for files sent to ffserver: we get the stream
           parameters from ffserver */
        int err = read_ffserver_streams(oc, filename);
        if (err < 0) {
            print_error(filename, err);
            exit_program(1);
        }
    } else if (!nb_stream_maps) {
        /* pick the "best" stream of each type */
#define NEW_STREAM(type, index)\
        if (index >= 0) {\
            ost = new_ ## type ## _stream(oc);\
            ost->source_index = index;\
            ost->sync_ist     = &input_streams[index];\
            input_streams[index].discard = 0;\
        }

        /* video: highest resolution */
        if (!video_disable && oc->oformat->video_codec != CODEC_ID_NONE) {
            int area = 0, idx = -1;
            for (i = 0; i < nb_input_streams; i++) {
                ist = &input_streams[i];
                if (ist->st->codec->codec_type == AVMEDIA_TYPE_VIDEO &&
                    ist->st->codec->width * ist->st->codec->height > area) {
                    area = ist->st->codec->width * ist->st->codec->height;
                    idx = i;
                }
            }
            NEW_STREAM(video, idx);
        }

        /* audio: most channels */
        if (!audio_disable && oc->oformat->audio_codec != CODEC_ID_NONE) {
            int channels = 0, idx = -1;
            for (i = 0; i < nb_input_streams; i++) {
                ist = &input_streams[i];
                if (ist->st->codec->codec_type == AVMEDIA_TYPE_AUDIO &&
                    ist->st->codec->channels > channels) {
                    channels = ist->st->codec->channels;
                    idx = i;
                }
            }
            NEW_STREAM(audio, idx);
        }

        /* subtitles: pick first */
        if (!subtitle_disable && oc->oformat->subtitle_codec != CODEC_ID_NONE) {
            for (i = 0; i < nb_input_streams; i++)
                if (input_streams[i].st->codec->codec_type == AVMEDIA_TYPE_SUBTITLE) {
                    NEW_STREAM(subtitle, i);
                    break;
                }
        }
        /* do something with data? */
    } else {
        for (i = 0; i < nb_stream_maps; i++) {
            StreamMap *map = &stream_maps[i];

            if (map->disabled)
                continue;

            ist = &input_streams[input_files[map->file_index].ist_index + map->stream_index];
            switch (ist->st->codec->codec_type) {
            case AVMEDIA_TYPE_VIDEO:    ost = new_video_stream(oc);    break;
            case AVMEDIA_TYPE_AUDIO:    ost = new_audio_stream(oc);    break;
            case AVMEDIA_TYPE_SUBTITLE: ost = new_subtitle_stream(oc); break;
            case AVMEDIA_TYPE_DATA:     ost = new_data_stream(oc);     break;
            default:
                av_log(NULL, AV_LOG_ERROR, "Cannot map stream #%d.%d - unsupported type.\n",
                       map->file_index, map->stream_index);
                exit_program(1);
            }

            ost->source_index = input_files[map->file_index].ist_index + map->stream_index;
            ost->sync_ist = &input_streams[input_files[map->sync_file_index].ist_index +
                                           map->sync_stream_index];
            ist->discard = 0;
        }
    }

    av_dict_copy(&oc->metadata, metadata, 0);
    av_dict_free(&metadata);


    output_files = grow_array(output_files, sizeof(*output_files), &nb_output_files, nb_output_files + 1);
    output_files[nb_output_files - 1].ctx       = oc;
    output_files[nb_output_files - 1].ost_index = nb_output_streams - oc->nb_streams;
    output_files[nb_output_files - 1].recording_time = recording_time;
    output_files[nb_output_files - 1].start_time     = start_time;
    output_files[nb_output_files - 1].limit_filesize = limit_filesize;
    av_dict_copy(&output_files[nb_output_files - 1].opts, format_opts, 0);

    /* check filename in case of an image number is expected */
    if (oc->oformat->flags & AVFMT_NEEDNUMBER) {
        if (!av_filename_number_test(oc->filename)) {
            print_error(oc->filename, AVERROR(EINVAL));
            exit_program(1);
        }
    }

    if (!(oc->oformat->flags & AVFMT_NOFILE)) {
        /* test if it already exists to avoid loosing precious files */
        if (!file_overwrite &&
            (strchr(filename, ':') == NULL ||
             filename[1] == ':' ||
             av_strstart(filename, "file:", NULL))) {
            if (avio_check(filename, 0) == 0) {
                if (!using_stdin) {
                    fprintf(stderr,"File '%s' already exists. Overwrite ? [y/N] ", filename);
                    fflush(stderr);
                    if (!read_yesno()) {
                        fprintf(stderr, "Not overwriting - exiting\n");
                        exit_program(1);
                    }
                }
                else {
                    fprintf(stderr,"File '%s' already exists. Exiting.\n", filename);
                    exit_program(1);
                }
            }
        }

        /* open the file */
        if ((err = avio_open(&oc->pb, filename, AVIO_FLAG_WRITE)) < 0) {
            print_error(filename, err);
            exit_program(1);
        }
    }

    oc->preload= (int)(mux_preload*AV_TIME_BASE);
    oc->max_delay= (int)(mux_max_delay*AV_TIME_BASE);

    /* copy chapters */
    if (chapters_input_file >= nb_input_files) {
        if (chapters_input_file == INT_MAX) {
            /* copy chapters from the first input file that has them*/
            chapters_input_file = -1;
            for (i = 0; i < nb_input_files; i++)
                if (input_files[i].ctx->nb_chapters) {
                    chapters_input_file = i;
                    break;
                }
        } else {
            av_log(NULL, AV_LOG_ERROR, "Invalid input file index %d in chapter mapping.\n",
                   chapters_input_file);
            exit_program(1);
        }
    }
    if (chapters_input_file >= 0)
        copy_chapters(chapters_input_file, nb_output_files - 1);

    /* copy metadata */
    for (i = 0; i < nb_meta_data_maps; i++) {
        AVFormatContext *files[2];
        AVDictionary    **meta[2];
        int j;

#define METADATA_CHECK_INDEX(index, nb_elems, desc)\
        if ((index) < 0 || (index) >= (nb_elems)) {\
            av_log(NULL, AV_LOG_ERROR, "Invalid %s index %d while processing metadata maps\n",\
                     (desc), (index));\
            exit_program(1);\
        }

        int in_file_index = meta_data_maps[i][1].file;
        if (in_file_index < 0)
            continue;
        METADATA_CHECK_INDEX(in_file_index, nb_input_files, "input file")

        files[0] = oc;
        files[1] = input_files[in_file_index].ctx;

        for (j = 0; j < 2; j++) {
            MetadataMap *map = &meta_data_maps[i][j];

            switch (map->type) {
            case 'g':
                meta[j] = &files[j]->metadata;
                break;
            case 's':
                METADATA_CHECK_INDEX(map->index, files[j]->nb_streams, "stream")
                meta[j] = &files[j]->streams[map->index]->metadata;
                break;
            case 'c':
                METADATA_CHECK_INDEX(map->index, files[j]->nb_chapters, "chapter")
                meta[j] = &files[j]->chapters[map->index]->metadata;
                break;
            case 'p':
                METADATA_CHECK_INDEX(map->index, files[j]->nb_programs, "program")
                meta[j] = &files[j]->programs[map->index]->metadata;
                break;
            }
        }

        av_dict_copy(meta[0], *meta[1], AV_DICT_DONT_OVERWRITE);
    }

    /* copy global metadata by default */
    if (metadata_global_autocopy && nb_input_files)
        av_dict_copy(&oc->metadata, input_files[0].ctx->metadata,
                     AV_DICT_DONT_OVERWRITE);
    if (metadata_streams_autocopy)
        for (i = output_files[nb_output_files - 1].ost_index; i < nb_output_streams; i++) {
            InputStream *ist = &input_streams[output_streams[i].source_index];
            av_dict_copy(&output_streams[i].st->metadata, ist->st->metadata, AV_DICT_DONT_OVERWRITE);
        }

    frame_rate    = (AVRational){0, 0};
    frame_width   = 0;
    frame_height  = 0;
    audio_sample_rate = 0;
    audio_channels    = 0;
    audio_sample_fmt  = AV_SAMPLE_FMT_NONE;
    chapters_input_file = INT_MAX;
    recording_time = INT64_MAX;
    start_time     = 0;
    limit_filesize = UINT64_MAX;

    av_freep(&meta_data_maps);
    nb_meta_data_maps = 0;
    metadata_global_autocopy   = 1;
    metadata_streams_autocopy  = 1;
    metadata_chapters_autocopy = 1;
    av_freep(&stream_maps);
    nb_stream_maps = 0;
    av_freep(&streamid_map);
    nb_streamid_map = 0;

    av_dict_free(&codec_names);

    av_freep(&forced_key_frames);
    uninit_opts();
    init_opts();
    return 0;
}

/* same option as mencoder */
static int opt_pass(const char *opt, const char *arg)
{
    do_pass = parse_number_or_die(opt, arg, OPT_INT, 1, 2);
    return 0;
}

static int64_t getutime(void)
{
#if HAVE_GETRUSAGE
    struct rusage rusage;

    getrusage(RUSAGE_SELF, &rusage);
    return (rusage.ru_utime.tv_sec * 1000000LL) + rusage.ru_utime.tv_usec;
#elif HAVE_GETPROCESSTIMES
    HANDLE proc;
    FILETIME c, e, k, u;
    proc = GetCurrentProcess();
    GetProcessTimes(proc, &c, &e, &k, &u);
    return ((int64_t) u.dwHighDateTime << 32 | u.dwLowDateTime) / 10;
#else
    return av_gettime();
#endif
}

static int64_t getmaxrss(void)
{
#if HAVE_GETRUSAGE && HAVE_STRUCT_RUSAGE_RU_MAXRSS
    struct rusage rusage;
    getrusage(RUSAGE_SELF, &rusage);
    return (int64_t)rusage.ru_maxrss * 1024;
#elif HAVE_GETPROCESSMEMORYINFO
    HANDLE proc;
    PROCESS_MEMORY_COUNTERS memcounters;
    proc = GetCurrentProcess();
    memcounters.cb = sizeof(memcounters);
    GetProcessMemoryInfo(proc, &memcounters, sizeof(memcounters));
    return memcounters.PeakPagefileUsage;
#else
    return 0;
#endif
}

static void parse_matrix_coeffs(uint16_t *dest, const char *str)
{
    int i;
    const char *p = str;
    for(i = 0;; i++) {
        dest[i] = atoi(p);
        if(i == 63)
            break;
        p = strchr(p, ',');
        if(!p) {
            fprintf(stderr, "Syntax error in matrix \"%s\" at coeff %d\n", str, i);
            exit_program(1);
        }
        p++;
    }
}

static int opt_inter_matrix(const char *opt, const char *arg)
{
    inter_matrix = av_mallocz(sizeof(uint16_t) * 64);
    parse_matrix_coeffs(inter_matrix, arg);
    return 0;
}

static int opt_intra_matrix(const char *opt, const char *arg)
{
    intra_matrix = av_mallocz(sizeof(uint16_t) * 64);
    parse_matrix_coeffs(intra_matrix, arg);
    return 0;
}

static void show_usage(void)
{
    printf("Hyper fast Audio and Video encoder\n");
    printf("usage: %s [options] [[infile options] -i infile]... {[outfile options] outfile}...\n", program_name);
    printf("\n");
}

static int opt_help(const char *opt, const char *arg)
{
    AVCodec *c;
    AVOutputFormat *oformat = NULL;
    AVInputFormat  *iformat = NULL;

    av_log_set_callback(log_callback_help);
    show_usage();
    show_help_options(options, "Main options:\n",
                      OPT_EXPERT | OPT_AUDIO | OPT_VIDEO | OPT_SUBTITLE | OPT_GRAB, 0);
    show_help_options(options, "\nAdvanced options:\n",
                      OPT_EXPERT | OPT_AUDIO | OPT_VIDEO | OPT_SUBTITLE | OPT_GRAB,
                      OPT_EXPERT);
    show_help_options(options, "\nVideo options:\n",
                      OPT_EXPERT | OPT_AUDIO | OPT_VIDEO | OPT_GRAB,
                      OPT_VIDEO);
    show_help_options(options, "\nAdvanced Video options:\n",
                      OPT_EXPERT | OPT_AUDIO | OPT_VIDEO | OPT_GRAB,
                      OPT_VIDEO | OPT_EXPERT);
    show_help_options(options, "\nAudio options:\n",
                      OPT_EXPERT | OPT_AUDIO | OPT_VIDEO | OPT_GRAB,
                      OPT_AUDIO);
    show_help_options(options, "\nAdvanced Audio options:\n",
                      OPT_EXPERT | OPT_AUDIO | OPT_VIDEO | OPT_GRAB,
                      OPT_AUDIO | OPT_EXPERT);
    show_help_options(options, "\nSubtitle options:\n",
                      OPT_SUBTITLE | OPT_GRAB,
                      OPT_SUBTITLE);
    show_help_options(options, "\nAudio/Video grab options:\n",
                      OPT_GRAB,
                      OPT_GRAB);
    printf("\n");
    av_opt_show2(avcodec_opts[0], NULL, AV_OPT_FLAG_ENCODING_PARAM|AV_OPT_FLAG_DECODING_PARAM, 0);
    printf("\n");

    /* individual codec options */
    c = NULL;
    while ((c = av_codec_next(c))) {
        if (c->priv_class) {
            av_opt_show2(&c->priv_class, NULL, AV_OPT_FLAG_ENCODING_PARAM|AV_OPT_FLAG_DECODING_PARAM, 0);
            printf("\n");
        }
    }

    av_opt_show2(avformat_opts, NULL, AV_OPT_FLAG_ENCODING_PARAM|AV_OPT_FLAG_DECODING_PARAM, 0);
    printf("\n");

    /* individual muxer options */
    while ((oformat = av_oformat_next(oformat))) {
        if (oformat->priv_class) {
            av_opt_show2(&oformat->priv_class, NULL, AV_OPT_FLAG_ENCODING_PARAM, 0);
            printf("\n");
        }
    }

    /* individual demuxer options */
    while ((iformat = av_iformat_next(iformat))) {
        if (iformat->priv_class) {
            av_opt_show2(&iformat->priv_class, NULL, AV_OPT_FLAG_DECODING_PARAM, 0);
            printf("\n");
        }
    }

    av_opt_show2(sws_opts, NULL, AV_OPT_FLAG_ENCODING_PARAM|AV_OPT_FLAG_DECODING_PARAM, 0);
    return 0;
}

static int opt_target(const char *opt, const char *arg)
{
    enum { PAL, NTSC, FILM, UNKNOWN } norm = UNKNOWN;
    static const char *const frame_rates[] = {"25", "30000/1001", "24000/1001"};

    if(!strncmp(arg, "pal-", 4)) {
        norm = PAL;
        arg += 4;
    } else if(!strncmp(arg, "ntsc-", 5)) {
        norm = NTSC;
        arg += 5;
    } else if(!strncmp(arg, "film-", 5)) {
        norm = FILM;
        arg += 5;
    } else {
        int fr;
        /* Calculate FR via float to avoid int overflow */
        fr = (int)(frame_rate.num * 1000.0 / frame_rate.den);
        if(fr == 25000) {
            norm = PAL;
        } else if((fr == 29970) || (fr == 23976)) {
            norm = NTSC;
        } else {
            /* Try to determine PAL/NTSC by peeking in the input files */
            if(nb_input_files) {
                int i, j;
                for (j = 0; j < nb_input_files; j++) {
                    for (i = 0; i < input_files[j].nb_streams; i++) {
                        AVCodecContext *c = input_files[j].ctx->streams[i]->codec;
                        if(c->codec_type != AVMEDIA_TYPE_VIDEO)
                            continue;
                        fr = c->time_base.den * 1000 / c->time_base.num;
                        if(fr == 25000) {
                            norm = PAL;
                            break;
                        } else if((fr == 29970) || (fr == 23976)) {
                            norm = NTSC;
                            break;
                        }
                    }
                    if(norm != UNKNOWN)
                        break;
                }
            }
        }
        if(verbose > 0 && norm != UNKNOWN)
            fprintf(stderr, "Assuming %s for target.\n", norm == PAL ? "PAL" : "NTSC");
    }

    if(norm == UNKNOWN) {
        fprintf(stderr, "Could not determine norm (PAL/NTSC/NTSC-Film) for target.\n");
        fprintf(stderr, "Please prefix target with \"pal-\", \"ntsc-\" or \"film-\",\n");
        fprintf(stderr, "or set a framerate with \"-r xxx\".\n");
        exit_program(1);
    }

    if(!strcmp(arg, "vcd")) {
        opt_codec("c:v", "mpeg1video");
        opt_codec("c:a", "mp2");
        opt_format("f", "vcd");

        opt_frame_size("s", norm == PAL ? "352x288" : "352x240");
        opt_frame_rate("r", frame_rates[norm]);
        opt_default("g", norm == PAL ? "15" : "18");

        opt_default("b", "1150000");
        opt_default("maxrate", "1150000");
        opt_default("minrate", "1150000");
        opt_default("bufsize", "327680"); // 40*1024*8;

        opt_default("b:a", "224000");
        audio_sample_rate = 44100;
        audio_channels = 2;

        opt_default("packetsize", "2324");
        opt_default("muxrate", "1411200"); // 2352 * 75 * 8;

        /* We have to offset the PTS, so that it is consistent with the SCR.
           SCR starts at 36000, but the first two packs contain only padding
           and the first pack from the other stream, respectively, may also have
           been written before.
           So the real data starts at SCR 36000+3*1200. */
        mux_preload= (36000+3*1200) / 90000.0; //0.44
    } else if(!strcmp(arg, "svcd")) {

        opt_codec("c:v", "mpeg2video");
        opt_codec("c:a", "mp2");
        opt_format("f", "svcd");

        opt_frame_size("s", norm == PAL ? "480x576" : "480x480");
        opt_frame_rate("r", frame_rates[norm]);
        opt_frame_pix_fmt("pix_fmt", "yuv420p");
        opt_default("g", norm == PAL ? "15" : "18");

        opt_default("b", "2040000");
        opt_default("maxrate", "2516000");
        opt_default("minrate", "0"); //1145000;
        opt_default("bufsize", "1835008"); //224*1024*8;
        opt_default("flags", "+scan_offset");


        opt_default("b:a", "224000");
        audio_sample_rate = 44100;

        opt_default("packetsize", "2324");

    } else if(!strcmp(arg, "dvd")) {

        opt_codec("c:v", "mpeg2video");
        opt_codec("c:a", "ac3");
        opt_format("f", "dvd");

        opt_frame_size("vcodec", norm == PAL ? "720x576" : "720x480");
        opt_frame_rate("r", frame_rates[norm]);
        opt_frame_pix_fmt("pix_fmt", "yuv420p");
        opt_default("g", norm == PAL ? "15" : "18");

        opt_default("b", "6000000");
        opt_default("maxrate", "9000000");
        opt_default("minrate", "0"); //1500000;
        opt_default("bufsize", "1835008"); //224*1024*8;

        opt_default("packetsize", "2048");  // from www.mpucoder.com: DVD sectors contain 2048 bytes of data, this is also the size of one pack.
        opt_default("muxrate", "10080000"); // from mplex project: data_rate = 1260000. mux_rate = data_rate * 8

        opt_default("b:a", "448000");
        audio_sample_rate = 48000;

    } else if(!strncmp(arg, "dv", 2)) {

        opt_format("f", "dv");

        opt_frame_size("s", norm == PAL ? "720x576" : "720x480");
        opt_frame_pix_fmt("pix_fmt", !strncmp(arg, "dv50", 4) ? "yuv422p" :
                          norm == PAL ? "yuv420p" : "yuv411p");
        opt_frame_rate("r", frame_rates[norm]);

        audio_sample_rate = 48000;
        audio_channels = 2;

    } else {
        fprintf(stderr, "Unknown target: %s\n", arg);
        return AVERROR(EINVAL);
    }
    return 0;
}

static int opt_vstats_file(const char *opt, const char *arg)
{
    av_free (vstats_filename);
    vstats_filename=av_strdup (arg);
    return 0;
}

static int opt_vstats(const char *opt, const char *arg)
{
    char filename[40];
    time_t today2 = time(NULL);
    struct tm *today = localtime(&today2);

    snprintf(filename, sizeof(filename), "vstats_%02d%02d%02d.log", today->tm_hour, today->tm_min,
             today->tm_sec);
    return opt_vstats_file(opt, filename);
}

static int opt_bsf(const char *opt, const char *arg)
{
    AVBitStreamFilterContext *bsfc= av_bitstream_filter_init(arg); //FIXME split name and args for filter at '='
    AVBitStreamFilterContext **bsfp;

    if(!bsfc){
        fprintf(stderr, "Unknown bitstream filter %s\n", arg);
        exit_program(1);
    }

    bsfp= *opt == 'v' ? &video_bitstream_filters :
          *opt == 'a' ? &audio_bitstream_filters :
                        &subtitle_bitstream_filters;
    while(*bsfp)
        bsfp= &(*bsfp)->next;

    *bsfp= bsfc;

    return 0;
}

static void log_callback_null(void* ptr, int level, const char* fmt, va_list vl)
{
}

static int opt_passlogfile(const char *opt, const char *arg)
{
    pass_logfilename_prefix = arg;
#if CONFIG_LIBX264_ENCODER
    return opt_default("passlogfile", arg);
#else
    return 0;
#endif
}

static const OptionDef options[] = {
    /* main options */
#include "cmdutils_common_opts.h"
    { "f", HAS_ARG, {(void*)opt_format}, "force format", "fmt" },
    { "i", HAS_ARG, {(void*)opt_input_file}, "input file name", "filename" },
    { "y", OPT_BOOL, {(void*)&file_overwrite}, "overwrite output files" },
    { "c", HAS_ARG, {(void*)opt_codec}, "codec name", "codec" },
    { "codec", HAS_ARG, {(void*)opt_codec}, "codec name", "codec" },
    { "map", HAS_ARG | OPT_EXPERT, {(void*)opt_map}, "set input stream mapping", "file.stream[:syncfile.syncstream]" },
    { "map_metadata", HAS_ARG | OPT_EXPERT, {(void*)opt_map_metadata}, "set metadata information of outfile from infile",
      "outfile[,metadata]:infile[,metadata]" },
    { "map_chapters",  OPT_INT | HAS_ARG | OPT_EXPERT, {(void*)&chapters_input_file},  "set chapters mapping", "input_file_index" },
    { "t", HAS_ARG, {(void*)opt_recording_time}, "record or transcode \"duration\" seconds of audio/video", "duration" },
    { "fs", HAS_ARG | OPT_INT64, {(void*)&limit_filesize}, "set the limit file size in bytes", "limit_size" }, //
    { "ss", HAS_ARG, {(void*)opt_start_time}, "set the start time offset", "time_off" },
    { "itsoffset", HAS_ARG, {(void*)opt_input_ts_offset}, "set the input ts offset", "time_off" },
    { "itsscale", HAS_ARG, {(void*)opt_input_ts_scale}, "set the input ts scale", "scale" },
    { "metadata", HAS_ARG, {(void*)opt_metadata}, "add metadata", "string=string" },
    { "dframes", OPT_INT | HAS_ARG, {(void*)&max_frames[AVMEDIA_TYPE_DATA]}, "set the number of data frames to record", "number" },
    { "benchmark", OPT_BOOL | OPT_EXPERT, {(void*)&do_benchmark},
      "add timings for benchmarking" },
    { "timelimit", HAS_ARG, {(void*)opt_timelimit}, "set max runtime in seconds", "limit" },
    { "dump", OPT_BOOL | OPT_EXPERT, {(void*)&do_pkt_dump},
      "dump each input packet" },
    { "hex", OPT_BOOL | OPT_EXPERT, {(void*)&do_hex_dump},
      "when dumping packets, also dump the payload" },
    { "re", OPT_BOOL | OPT_EXPERT, {(void*)&rate_emu}, "read input at native frame rate", "" },
    { "v", HAS_ARG, {(void*)opt_verbose}, "set the verbosity level", "number" },
    { "target", HAS_ARG, {(void*)opt_target}, "specify target file type (\"vcd\", \"svcd\", \"dvd\", \"dv\", \"dv50\", \"pal-vcd\", \"ntsc-svcd\", ...)", "type" },
    { "threads",  HAS_ARG | OPT_EXPERT, {(void*)opt_thread_count}, "thread count", "count" },
    { "vsync", HAS_ARG | OPT_INT | OPT_EXPERT, {(void*)&video_sync_method}, "video sync method", "" },
    { "async", HAS_ARG | OPT_INT | OPT_EXPERT, {(void*)&audio_sync_method}, "audio sync method", "" },
    { "adrift_threshold", HAS_ARG | OPT_FLOAT | OPT_EXPERT, {(void*)&audio_drift_threshold}, "audio drift threshold", "threshold" },
    { "copyts", OPT_BOOL | OPT_EXPERT, {(void*)&copy_ts}, "copy timestamps" },
    { "copytb", OPT_BOOL | OPT_EXPERT, {(void*)&copy_tb}, "copy input stream time base when stream copying" },
    { "shortest", OPT_BOOL | OPT_EXPERT, {(void*)&opt_shortest}, "finish encoding within shortest input" }, //
    { "dts_delta_threshold", HAS_ARG | OPT_FLOAT | OPT_EXPERT, {(void*)&dts_delta_threshold}, "timestamp discontinuity delta threshold", "threshold" },
    { "programid", HAS_ARG | OPT_INT | OPT_EXPERT, {(void*)&opt_programid}, "desired program number", "" },
    { "xerror", OPT_BOOL, {(void*)&exit_on_error}, "exit on error", "error" },
    { "copyinkf", OPT_BOOL | OPT_EXPERT, {(void*)&copy_initial_nonkeyframes}, "copy initial non-keyframes" },

    /* video options */
    { "vframes", OPT_INT | HAS_ARG | OPT_VIDEO, {(void*)&max_frames[AVMEDIA_TYPE_VIDEO]}, "set the number of video frames to record", "number" },
    { "r", HAS_ARG | OPT_VIDEO, {(void*)opt_frame_rate}, "set frame rate (Hz value, fraction or abbreviation)", "rate" },
    { "s", HAS_ARG | OPT_VIDEO, {(void*)opt_frame_size}, "set frame size (WxH or abbreviation)", "size" },
    { "aspect", HAS_ARG | OPT_VIDEO, {(void*)opt_frame_aspect_ratio}, "set aspect ratio (4:3, 16:9 or 1.3333, 1.7777)", "aspect" },
    { "pix_fmt", HAS_ARG | OPT_EXPERT | OPT_VIDEO, {(void*)opt_frame_pix_fmt}, "set pixel format, 'list' as argument shows all the pixel formats supported", "format" },
<<<<<<< HEAD
    { "bits_per_raw_sample", OPT_INT | HAS_ARG | OPT_VIDEO, {(void*)&frame_bits_per_raw_sample}, "set the number of bits per raw sample", "number" },
    { "croptop",  HAS_ARG | OPT_VIDEO, {(void*)opt_frame_crop}, "Removed, use the crop filter instead", "size" },
    { "cropbottom", HAS_ARG | OPT_VIDEO, {(void*)opt_frame_crop}, "Removed, use the crop filter instead", "size" },
    { "cropleft", HAS_ARG | OPT_VIDEO, {(void*)opt_frame_crop}, "Removed, use the crop filter instead", "size" },
    { "cropright", HAS_ARG | OPT_VIDEO, {(void*)opt_frame_crop}, "Removed, use the crop filter instead", "size" },
    { "padtop", HAS_ARG | OPT_VIDEO, {(void*)opt_pad}, "Removed, use the pad filter instead", "size" },
    { "padbottom", HAS_ARG | OPT_VIDEO, {(void*)opt_pad}, "Removed, use the pad filter instead", "size" },
    { "padleft", HAS_ARG | OPT_VIDEO, {(void*)opt_pad}, "Removed, use the pad filter instead", "size" },
    { "padright", HAS_ARG | OPT_VIDEO, {(void*)opt_pad}, "Removed, use the pad filter instead", "size" },
    { "padcolor", HAS_ARG | OPT_VIDEO, {(void*)opt_pad}, "Removed, use the pad filter instead", "color" },
=======
>>>>>>> 22141917
    { "vn", OPT_BOOL | OPT_VIDEO, {(void*)&video_disable}, "disable video" },
    { "vdt", OPT_INT | HAS_ARG | OPT_EXPERT | OPT_VIDEO, {(void*)&video_discard}, "discard threshold", "n" },
    { "qscale", HAS_ARG | OPT_EXPERT | OPT_VIDEO, {(void*)opt_qscale}, "use fixed video quantizer scale (VBR)", "q" },
    { "rc_override", HAS_ARG | OPT_EXPERT | OPT_VIDEO, {(void*)opt_video_rc_override_string}, "rate control override for specific intervals", "override" },
    { "vcodec", HAS_ARG | OPT_VIDEO, {(void*)opt_video_codec}, "force video codec ('copy' to copy stream)", "codec" },
    { "me_threshold", HAS_ARG | OPT_EXPERT | OPT_VIDEO, {(void*)opt_me_threshold}, "motion estimation threshold",  "threshold" },
    { "same_quant", OPT_BOOL | OPT_VIDEO, {(void*)&same_quant},
      "use same quantizer as source (implies VBR)" },
    { "pass", HAS_ARG | OPT_VIDEO, {(void*)opt_pass}, "select the pass number (1 or 2)", "n" },
    { "passlogfile", HAS_ARG | OPT_VIDEO, {(void*)&opt_passlogfile}, "select two pass log file name prefix", "prefix" },
    { "deinterlace", OPT_BOOL | OPT_EXPERT | OPT_VIDEO, {(void*)&do_deinterlace},
      "deinterlace pictures" },
    { "psnr", OPT_BOOL | OPT_EXPERT | OPT_VIDEO, {(void*)&do_psnr}, "calculate PSNR of compressed frames" },
    { "vstats", OPT_EXPERT | OPT_VIDEO, {(void*)&opt_vstats}, "dump video coding statistics to file" },
    { "vstats_file", HAS_ARG | OPT_EXPERT | OPT_VIDEO, {(void*)opt_vstats_file}, "dump video coding statistics to file", "file" },
#if CONFIG_AVFILTER
    { "vf", OPT_STRING | HAS_ARG, {(void*)&vfilters}, "video filters", "filter list" },
#endif
    { "intra_matrix", HAS_ARG | OPT_EXPERT | OPT_VIDEO, {(void*)opt_intra_matrix}, "specify intra matrix coeffs", "matrix" },
    { "inter_matrix", HAS_ARG | OPT_EXPERT | OPT_VIDEO, {(void*)opt_inter_matrix}, "specify inter matrix coeffs", "matrix" },
    { "top", HAS_ARG | OPT_EXPERT | OPT_VIDEO, {(void*)opt_top_field_first}, "top=1/bottom=0/auto=-1 field first", "" },
    { "dc", OPT_INT | HAS_ARG | OPT_EXPERT | OPT_VIDEO, {(void*)&intra_dc_precision}, "intra_dc_precision", "precision" },
    { "vtag", HAS_ARG | OPT_EXPERT | OPT_VIDEO, {(void*)opt_codec_tag}, "force video tag/fourcc", "fourcc/tag" },
    { "vlang", HAS_ARG | OPT_STRING | OPT_VIDEO, {(void *)&video_language}, "set the ISO 639 language code (3 letters) of the current video stream" , "code" },
    { "qphist", OPT_BOOL | OPT_EXPERT | OPT_VIDEO, { (void *)&qp_hist }, "show QP histogram" },
    { "force_fps", OPT_BOOL | OPT_EXPERT | OPT_VIDEO, {(void*)&force_fps}, "force the selected framerate, disable the best supported framerate selection" },
    { "streamid", HAS_ARG | OPT_EXPERT, {(void*)opt_streamid}, "set the value of an outfile streamid", "streamIndex:value" },
    { "force_key_frames", OPT_STRING | HAS_ARG | OPT_EXPERT | OPT_VIDEO, {(void *)&forced_key_frames}, "force key frames at specified timestamps", "timestamps" },

    /* audio options */
    { "aframes", OPT_INT | HAS_ARG | OPT_AUDIO, {(void*)&max_frames[AVMEDIA_TYPE_AUDIO]}, "set the number of audio frames to record", "number" },
    { "aq", OPT_FLOAT | HAS_ARG | OPT_AUDIO, {(void*)&audio_qscale}, "set audio quality (codec-specific)", "quality", },
    { "ar", HAS_ARG | OPT_AUDIO, {(void*)opt_audio_rate}, "set audio sampling rate (in Hz)", "rate" },
    { "ac", HAS_ARG | OPT_AUDIO, {(void*)opt_audio_channels}, "set number of audio channels", "channels" },
    { "an", OPT_BOOL | OPT_AUDIO, {(void*)&audio_disable}, "disable audio" },
    { "acodec", HAS_ARG | OPT_AUDIO, {(void*)opt_audio_codec}, "force audio codec ('copy' to copy stream)", "codec" },
    { "atag", HAS_ARG | OPT_EXPERT | OPT_AUDIO, {(void*)opt_codec_tag}, "force audio tag/fourcc", "fourcc/tag" },
    { "vol", OPT_INT | HAS_ARG | OPT_AUDIO, {(void*)&audio_volume}, "change audio volume (256=normal)" , "volume" }, //
    { "alang", HAS_ARG | OPT_STRING | OPT_AUDIO, {(void *)&audio_language}, "set the ISO 639 language code (3 letters) of the current audio stream" , "code" },
    { "sample_fmt", HAS_ARG | OPT_EXPERT | OPT_AUDIO, {(void*)opt_audio_sample_fmt}, "set sample format, 'list' as argument shows all the sample formats supported", "format" },

    /* subtitle options */
    { "sn", OPT_BOOL | OPT_SUBTITLE, {(void*)&subtitle_disable}, "disable subtitle" },
    { "scodec", HAS_ARG | OPT_SUBTITLE, {(void*)opt_subtitle_codec}, "force subtitle codec ('copy' to copy stream)", "codec" },
    { "slang", HAS_ARG | OPT_STRING | OPT_SUBTITLE, {(void *)&subtitle_language}, "set the ISO 639 language code (3 letters) of the current subtitle stream" , "code" },
    { "stag", HAS_ARG | OPT_EXPERT | OPT_SUBTITLE, {(void*)opt_codec_tag}, "force subtitle tag/fourcc", "fourcc/tag" },

    /* grab options */
    { "isync", OPT_BOOL | OPT_EXPERT | OPT_GRAB, {(void*)&input_sync}, "sync read on input", "" },

    /* muxer options */
    { "muxdelay", OPT_FLOAT | HAS_ARG | OPT_EXPERT, {(void*)&mux_max_delay}, "set the maximum demux-decode delay", "seconds" },
    { "muxpreload", OPT_FLOAT | HAS_ARG | OPT_EXPERT, {(void*)&mux_preload}, "set the initial demux-decode delay", "seconds" },

    { "absf", HAS_ARG | OPT_AUDIO | OPT_EXPERT, {(void*)opt_bsf}, "", "bitstream_filter" },
    { "vbsf", HAS_ARG | OPT_VIDEO | OPT_EXPERT, {(void*)opt_bsf}, "", "bitstream_filter" },
    { "sbsf", HAS_ARG | OPT_SUBTITLE | OPT_EXPERT, {(void*)opt_bsf}, "", "bitstream_filter" },

    /* data codec support */
    { "dcodec", HAS_ARG | OPT_DATA, {(void*)opt_data_codec}, "force data codec ('copy' to copy stream)", "codec" },

    { "default", HAS_ARG | OPT_AUDIO | OPT_VIDEO | OPT_EXPERT, {(void*)opt_default}, "generic catch all option", "" },
    { NULL, },
};

int main(int argc, char **argv)
{
    int64_t ti;

    av_log_set_flags(AV_LOG_SKIP_REPEATED);

    if(argc>1 && !strcmp(argv[1], "-d")){
        run_as_daemon=1;
        verbose=-1;
        av_log_set_callback(log_callback_null);
        argc--;
        argv++;
    }

    avcodec_register_all();
#if CONFIG_AVDEVICE
    avdevice_register_all();
#endif
#if CONFIG_AVFILTER
    avfilter_register_all();
#endif
    av_register_all();

#if HAVE_ISATTY
    if(isatty(STDIN_FILENO))
        avio_set_interrupt_cb(decode_interrupt_cb);
#endif

    init_opts();

    if(verbose>=0)
        show_banner();

    /* parse options */
    parse_options(argc, argv, options, opt_output_file);

    if(nb_output_files <= 0 && nb_input_files == 0) {
        show_usage();
        fprintf(stderr, "Use -h to get full help or, even better, run 'man %s'\n", program_name);
        exit_program(1);
    }

    /* file converter / grab */
    if (nb_output_files <= 0) {
        fprintf(stderr, "At least one output file must be specified\n");
        exit_program(1);
    }

    if (nb_input_files == 0) {
        fprintf(stderr, "At least one input file must be specified\n");
        exit_program(1);
    }

    ti = getutime();
    if (transcode(output_files, nb_output_files, input_files, nb_input_files) < 0)
        exit_program(1);
    ti = getutime() - ti;
    if (do_benchmark) {
        int maxrss = getmaxrss() / 1024;
        printf("bench: utime=%0.3fs maxrss=%ikB\n", ti / 1000000.0, maxrss);
    }

    return exit_program(0);
}<|MERGE_RESOLUTION|>--- conflicted
+++ resolved
@@ -253,7 +253,6 @@
     int eof_reached;      /* true if eof reached */
     int ist_index;        /* index of first stream in ist_table */
     int buffer_size;      /* current total buffer size */
-    int nb_streams;
     int64_t ts_offset;
     int nb_streams;       /* number of stream that avconv is aware of; may be different
                              from ctx.nb_streams if new streams appear during av_read_frame() */
@@ -4212,19 +4211,7 @@
     { "s", HAS_ARG | OPT_VIDEO, {(void*)opt_frame_size}, "set frame size (WxH or abbreviation)", "size" },
     { "aspect", HAS_ARG | OPT_VIDEO, {(void*)opt_frame_aspect_ratio}, "set aspect ratio (4:3, 16:9 or 1.3333, 1.7777)", "aspect" },
     { "pix_fmt", HAS_ARG | OPT_EXPERT | OPT_VIDEO, {(void*)opt_frame_pix_fmt}, "set pixel format, 'list' as argument shows all the pixel formats supported", "format" },
-<<<<<<< HEAD
     { "bits_per_raw_sample", OPT_INT | HAS_ARG | OPT_VIDEO, {(void*)&frame_bits_per_raw_sample}, "set the number of bits per raw sample", "number" },
-    { "croptop",  HAS_ARG | OPT_VIDEO, {(void*)opt_frame_crop}, "Removed, use the crop filter instead", "size" },
-    { "cropbottom", HAS_ARG | OPT_VIDEO, {(void*)opt_frame_crop}, "Removed, use the crop filter instead", "size" },
-    { "cropleft", HAS_ARG | OPT_VIDEO, {(void*)opt_frame_crop}, "Removed, use the crop filter instead", "size" },
-    { "cropright", HAS_ARG | OPT_VIDEO, {(void*)opt_frame_crop}, "Removed, use the crop filter instead", "size" },
-    { "padtop", HAS_ARG | OPT_VIDEO, {(void*)opt_pad}, "Removed, use the pad filter instead", "size" },
-    { "padbottom", HAS_ARG | OPT_VIDEO, {(void*)opt_pad}, "Removed, use the pad filter instead", "size" },
-    { "padleft", HAS_ARG | OPT_VIDEO, {(void*)opt_pad}, "Removed, use the pad filter instead", "size" },
-    { "padright", HAS_ARG | OPT_VIDEO, {(void*)opt_pad}, "Removed, use the pad filter instead", "size" },
-    { "padcolor", HAS_ARG | OPT_VIDEO, {(void*)opt_pad}, "Removed, use the pad filter instead", "color" },
-=======
->>>>>>> 22141917
     { "vn", OPT_BOOL | OPT_VIDEO, {(void*)&video_disable}, "disable video" },
     { "vdt", OPT_INT | HAS_ARG | OPT_EXPERT | OPT_VIDEO, {(void*)&video_discard}, "discard threshold", "n" },
     { "qscale", HAS_ARG | OPT_EXPERT | OPT_VIDEO, {(void*)opt_qscale}, "use fixed video quantizer scale (VBR)", "q" },
