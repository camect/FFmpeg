Entries are sorted chronologically from oldest to youngest within each release,
releases are sorted from youngest to oldest.

version next:
- v408 Quicktime and Microsoft AYUV Uncompressed 4:4:4:4 encoder and decoder
- setfield filter
- CDXL demuxer and decoder
- Apple ProRes encoder
- ffprobe -count_packets and -count_frames options
- Sun Rasterfile Encoder
<<<<<<< HEAD
=======
- remove libpostproc
- ID3v2 attached pictures reading and writing
>>>>>>> 882abda5


version 0.10:
- Fixes: CVE-2011-3929, CVE-2011-3934, CVE-2011-3935, CVE-2011-3936,
         CVE-2011-3937, CVE-2011-3940, CVE-2011-3941, CVE-2011-3944,
         CVE-2011-3945, CVE-2011-3946, CVE-2011-3947, CVE-2011-3949,
         CVE-2011-3950, CVE-2011-3951, CVE-2011-3952
- v410 Quicktime Uncompressed 4:4:4 10-bit encoder and decoder
- SBaGen (SBG) binaural beats script demuxer
- OpenMG Audio muxer
- Timecode extraction in DV and MOV
- thumbnail video filter
- XML output in ffprobe
- asplit audio filter
- tinterlace video filter
- astreamsync audio filter
- amerge audio filter
- ISMV (Smooth Streaming) muxer
- GSM audio parser
- SMJPEG muxer
- XWD encoder and decoder
- Automatic thread count based on detection number of (available) CPU cores
- y41p Brooktree Uncompressed 4:1:1 12-bit encoder and decoder
- ffprobe -show_error option
- Avid 1:1 10-bit RGB Packer codec
- v308 Quicktime Uncompressed 4:4:4 encoder and decoder
- yuv4 libquicktime packed 4:2:0 encoder and decoder
- ffprobe -show_frames option
- silencedetect audio filter
- ffprobe -show_program_version, -show_library_versions, -show_versions options
- rv34: frame-level multi-threading
- optimized iMDCT transform on x86 using SSE for for mpegaudiodec
- Improved PGS subtitle decoder
- dumpgraph option to lavfi device
- r210 and r10k encoders
- ffwavesynth decoder
- aviocat tool
- ffeval tool


version 0.9:

- openal input device added
- boxblur filter added
- BWF muxer
- Flash Screen Video 2 decoder
- lavfi input device added
- added avconv, which is almost the same for now, except
for a few incompatible changes in the options, which will hopefully make them
easier to use. The changes are:
    * The options placement is now strictly enforced! While in theory the
      options for ffmpeg should be given in [input options] -i INPUT [output
      options] OUTPUT order, in practice it was possible to give output options
      before the -i and it mostly worked. Except when it didn't - the behavior was
      a bit inconsistent. In avconv, it is not possible to mix input and output
      options. All non-global options are reset after an input or output filename.
    * All per-file options are now truly per-file - they apply only to the next
      input or output file and specifying different values for different files
      will now work properly (notably -ss and -t options).
    * All per-stream options are now truly per-stream - it is possible to
      specify which stream(s) should a given option apply to. See the Stream
      specifiers section in the avconv manual for details.
    * In ffmpeg some options (like -newvideo/-newaudio/...) are irregular in the
      sense that they're specified after the output filename instead of before,
      like all other options. In avconv this irregularity is removed, all options
      apply to the next input or output file.
    * -newvideo/-newaudio/-newsubtitle options were removed. Not only were they
      irregular and highly confusing, they were also redundant. In avconv the -map
      option will create new streams in the output file and map input streams to
      them. E.g. avconv -i INPUT -map 0 OUTPUT will create an output stream for
      each stream in the first input file.
    * The -map option now has slightly different and more powerful syntax:
        + Colons (':') are used to separate file index/stream type/stream index
          instead of dots. Comma (',') is used to separate the sync stream instead
          of colon.. This is done for consistency with other options.
        + It's possible to specify stream type. E.g. -map 0:a:2 creates an
          output stream from the third input audio stream.
        + Omitting the stream index now maps all the streams of the given type,
          not just the first. E.g. -map 0:s creates output streams for all the
          subtitle streams in the first input file.
        + Since -map can now match multiple streams, negative mappings were
          introduced. Negative mappings disable some streams from an already
          defined map. E.g. '-map 0 -map -0:a:1' means 'create output streams for
          all the stream in the first input file, except for the second audio
          stream'.
    * There is a new option -c (or -codec) for choosing the decoder/encoder to
      use, which allows to precisely specify target stream(s) consistently with
      other options. E.g. -c:v lib264 sets the codec for all video streams, -c:a:0
      libvorbis sets the codec for the first audio stream and -c copy copies all
      the streams without reencoding. Old -vcodec/-acodec/-scodec options are now
      aliases to -c:v/a/s
    * It is now possible to precisely specify which stream should an AVOption
      apply to. E.g. -b:v:0 2M sets the bitrate for the first video stream, while
      -b:a 128k sets the bitrate for all audio streams. Note that the old -ab 128k
      syntax is deprecated and will stop working soon.
    * -map_chapters now takes only an input file index and applies to the next
      output file. This is consistent with how all the other options work.
    * -map_metadata now takes only an input metadata specifier and applies to
      the next output file. Output metadata specifier is now part of the option
      name, similarly to the AVOptions/map/codec feature above.
    * -metadata can now be used to set metadata on streams and chapters, e.g.
      -metadata:s:1 language=eng sets the language of the first stream to 'eng'.
      This made -vlang/-alang/-slang options redundant, so they were removed.
    * -qscale option now uses stream specifiers and applies to all streams, not
      just video. I.e. plain -qscale number would now apply to all streams. To get
      the old behavior, use -qscale:v. Also there is now a shortcut -q for -qscale
      and -aq is now an alias for -q:a.
    * -vbsf/-absf/-sbsf options were removed and replaced by a -bsf option which
      uses stream specifiers. Use -bsf:v/a/s instead of the old options.
    * -itsscale option now uses stream specifiers, so its argument is only the
      scale parameter.
    * -intra option was removed, use -g 0 for the same effect.
    * -psnr option was removed, use -flags +psnr for the same effect.
    * -vf option is now an alias to the new -filter option, which uses stream specifiers.
    * -vframes/-aframes/-dframes options are now aliases to the new -frames option.
    * -vtag/-atag/-stag options are now aliases to the new -tag option.
- XMV demuxer
- LOAS demuxer
- ashowinfo filter added
- Windows Media Image decoder
- amovie source added
- LATM muxer/demuxer
- Speex encoder via libspeex
- JSON output in ffprobe
- WTV muxer
- Optional C++ Support (needed for libstagefright)
- H.264 Decoding on Android via Stagefright
- Prores decoder
- BIN/XBIN/ADF/IDF text file decoder
- aconvert audio filter added
- audio support to lavfi input device added
- libcdio-paranoia input device for audio CD grabbing
- Apple ProRes decoder
- CELT in Ogg demuxing
- G.723.1 demuxer and decoder
- libmodplug support (--enable-libmodplug)
- VC-1 interlaced decoding
- libutvideo wrapper (--enable-libutvideo)
- aevalsrc audio source added
- Ut Video decoder
- Speex encoding via libspeex
- 4:2:2 H.264 decoding support
- 4:2:2 and 4:4:4 H.264 encoding with libx264
- Pulseaudio input device
- Prores encoder
- Video Decoder Acceleration (VDA) HWAccel module.
- replacement Indeo 3 decoder
- new ffmpeg option: -map_channel
- volume audio filter added
- earwax audio filter added
- libv4l2 support (--enable-libv4l2)
- TLS/SSL and HTTPS protocol support
- AVOptions API rewritten and documented
- most of CODEC_FLAG2_*, some CODEC_FLAG_* and many codec-specific fields in
  AVCodecContext deprecated. Codec private options should be used instead.
- Properly working defaults in libx264 wrapper, support for native presets.
- Encrypted OMA files support
- Discworld II BMV decoding support
- VBLE Decoder
- OS X Video Decoder Acceleration (VDA) support
- compact and csv output in ffprobe
- pan audio filter
- IFF Amiga Continuous Bitmap (ACBM) decoder
- ass filter
- CRI ADX audio format muxer and demuxer
- Playstation Portable PMP format demuxer
- Microsoft Windows ICO demuxer
- life source
- PCM format support in OMA demuxer
- CLJR encoder
- new option: -report
- Dxtory capture format decoder
- cellauto source
- Simple segmenting muxer
- Indeo 4 decoder
- SMJPEG demuxer


version 0.8:

- many many things we forgot because we rather write code than changelogs
- WebM support in Matroska de/muxer
- low overhead Ogg muxing
- MMS-TCP support
- VP8 de/encoding via libvpx
- Demuxer for On2's IVF format
- Pictor/PC Paint decoder
- HE-AAC v2 decoder
- HE-AAC v2 encoding with libaacplus
- libfaad2 wrapper removed
- DTS-ES extension (XCh) decoding support
- native VP8 decoder
- RTSP tunneling over HTTP
- RTP depacketization of SVQ3
- -strict inofficial replaced by -strict unofficial
- ffplay -exitonkeydown and -exitonmousedown options added
- native GSM / GSM MS decoder
- RTP depacketization of QDM2
- ANSI/ASCII art playback system
- Lego Mindstorms RSO de/muxer
- libavcore added (and subsequently removed)
- SubRip subtitle file muxer and demuxer
- Chinese AVS encoding via libxavs
- ffprobe -show_packets option added
- RTP packetization of Theora and Vorbis
- RTP depacketization of MP4A-LATM
- RTP packetization and depacketization of VP8
- hflip filter
- Apple HTTP Live Streaming demuxer
- a64 codec
- MMS-HTTP support
- G.722 ADPCM audio encoder/decoder
- R10k video decoder
- ocv_smooth filter
- frei0r wrapper filter
- change crop filter syntax to width:height:x:y
- make the crop filter accept parametric expressions
- make ffprobe accept AVFormatContext options
- yadif filter
- blackframe filter
- Demuxer for Leitch/Harris' VR native stream format (LXF)
- RTP depacketization of the X-QT QuickTime format
- SAP (Session Announcement Protocol, RFC 2974) muxer and demuxer
- cropdetect filter
- ffmpeg -crop* options removed
- transpose filter added
- ffmpeg -force_key_frames option added
- demuxer for receiving raw rtp:// URLs without an SDP description
- single stream LATM/LOAS decoder
- setpts filter added
- Win64 support for optimized x86 assembly functions
- MJPEG/AVI1 to JPEG/JFIF bitstream filter
- ASS subtitle encoder and decoder
- IEC 61937 encapsulation for E-AC-3, TrueHD, DTS-HD (for HDMI passthrough)
- overlay filter added
- rename aspect filter to setdar, and pixelaspect to setsar
- IEC 61937 demuxer
- Mobotix .mxg demuxer
- frei0r source added
- hqdn3d filter added
- RTP depacketization of QCELP
- FLAC parser added
- gradfun filter added
- AMR-WB decoder
- replace the ocv_smooth filter with a more generic ocv filter
- Windows Televison (WTV) demuxer
- FFmpeg metadata format muxer and demuxer
- SubRip (srt) subtitle encoder and decoder
- floating-point AC-3 encoder added
- Lagarith decoder
- ffmpeg -copytb option added
- IVF muxer added
- Wing Commander IV movies decoder added
- movie source added
- Bink version 'b' audio and video decoder
- Bitmap Brothers JV playback system
- Apple HTTP Live Streaming protocol handler
- sndio support for playback and record
- Linux framebuffer input device added
- Chronomaster DFA decoder
- DPX image encoder
- MicroDVD subtitle file muxer and demuxer
- Playstation Portable PMP format demuxer
- fieldorder video filter added
- AAC encoding via libvo-aacenc
- AMR-WB encoding via libvo-amrwbenc
- xWMA demuxer
- Mobotix MxPEG decoder
- VP8 frame-multithreading
- NEON optimizations for VP8
- Lots of deprecated API cruft removed
- fft and imdct optimizations for AVX (Sandy Bridge) processors
- showinfo filter added
- SMPTE 302M AES3 audio decoder
- Apple Core Audio Format muxer
- 9bit and 10bit per sample support in the H.264 decoder
- 9bit and 10bit FFV1 encoding / decoding
- split filter added
- select filter added
- sdl output device added
- libmpcodecs video filter support (3 times as many filters than before)
- mpeg2 aspect ratio dection fixed
- libxvid aspect pickiness fixed
- Frame multithreaded decoding
- E-AC-3 audio encoder
- ac3enc: add channel coupling support
- floating-point sample format support to the ac3, eac3, dca, aac, and vorbis decoders.
- H264/MPEG frame-level multi-threading
- All av_metadata_* functions renamed to av_dict_* and moved to libavutil
- 4:4:4 H.264 decoding support
- 10-bit H.264 optimizations for x86
- lut, lutrgb, and lutyuv filters added
- buffersink libavfilter sink added
- Bump libswscale for recently reported ABI break
- New J2K encoder (via OpenJPEG)


version 0.7:

- all the changes for 0.8, but keeping API/ABI compatibility with the 0.6 release


version 0.6:

- PB-frame decoding for H.263
- deprecated vhook subsystem removed
- deprecated old scaler removed
- VQF demuxer
- Alpha channel scaler
- PCX encoder
- RTP packetization of H.263
- RTP packetization of AMR
- RTP depacketization of Vorbis
- CorePNG decoding support
- Cook multichannel decoding support
- introduced avlanguage helpers in libavformat
- 8088flex TMV demuxer and decoder
- per-stream language-tags extraction in asfdec
- V210 decoder and encoder
- remaining GPL parts in AC-3 decoder converted to LGPL
- QCP demuxer
- SoX native format muxer and demuxer
- AMR-NB decoding/encoding, AMR-WB decoding via OpenCORE libraries
- DPX image decoder
- Electronic Arts Madcow decoder
- DivX (XSUB) subtitle encoder
- nonfree libamr support for AMR-NB/WB decoding/encoding removed
- experimental AAC encoder
- RTP depacketization of ASF and RTSP from WMS servers
- RTMP support in libavformat
- noX handling for OPT_BOOL X options
- Wave64 demuxer
- IEC-61937 compatible Muxer
- TwinVQ decoder
- Bluray (PGS) subtitle decoder
- LPCM support in MPEG-TS (HDMV RID as found on Blu-ray disks)
- WMA Pro decoder
- Core Audio Format demuxer
- Atrac1 decoder
- MD STUDIO audio demuxer
- RF64 support in WAV demuxer
- MPEG-4 Audio Lossless Coding (ALS) decoder
- -formats option split into -formats, -codecs, -bsfs, and -protocols
- IV8 demuxer
- CDG demuxer and decoder
- R210 decoder
- Auravision Aura 1 and 2 decoders
- Deluxe Paint Animation playback system
- SIPR decoder
- Adobe Filmstrip muxer and demuxer
- RTP depacketization of H.263
- Bink demuxer and audio/video decoders
- enable symbol versioning by default for linkers that support it
- IFF PBM/ILBM bitmap decoder
- concat protocol
- Indeo 5 decoder
- RTP depacketization of AMR
- WMA Voice decoder
- ffprobe tool
- AMR-NB decoder
- RTSP muxer
- HE-AAC v1 decoder
- Kega Game Video (KGV1) decoder
- VorbisComment writing for FLAC, Ogg FLAC and Ogg Speex files
- RTP depacketization of Theora
- HTTP Digest authentication
- RTMP/RTMPT/RTMPS/RTMPE/RTMPTE protocol support via librtmp
- Psygnosis YOP demuxer and video decoder
- spectral extension support in the E-AC-3 decoder
- unsharp video filter
- RTP hinting in the mov/3gp/mp4 muxer
- Dirac in Ogg demuxing
- seek to keyframes in Ogg
- 4:2:2 and 4:4:4 Theora decoding
- 35% faster VP3/Theora decoding
- faster AAC decoding
- faster H.264 decoding
- RealAudio 1.0 (14.4K) encoder


version 0.5:

- DV50 AKA DVCPRO50 encoder, decoder, muxer and demuxer
- TechSmith Camtasia (TSCC) video decoder
- IBM Ultimotion (ULTI) video decoder
- Sierra Online audio file demuxer and decoder
- Apple QuickDraw (qdrw) video decoder
- Creative ADPCM audio decoder (16 bits as well as 8 bits schemes)
- Electronic Arts Multimedia (WVE/UV2/etc.) file demuxer
- Miro VideoXL (VIXL) video decoder
- H.261 video encoder
- QPEG video decoder
- Nullsoft Video (NSV) file demuxer
- Shorten audio decoder
- LOCO video decoder
- Apple Lossless Audio Codec (ALAC) decoder
- Winnov WNV1 video decoder
- Autodesk Animator Studio Codec (AASC) decoder
- Indeo 2 video decoder
- Fraps FPS1 video decoder
- Snow video encoder/decoder
- Sonic audio encoder/decoder
- Vorbis audio decoder
- Macromedia ADPCM decoder
- Duck TrueMotion 2 video decoder
- support for decoding FLX and DTA extensions in FLIC files
- H.264 custom quantization matrices support
- ffserver fixed, it should now be usable again
- QDM2 audio decoder
- Real Cooker audio decoder
- TrueSpeech audio decoder
- WMA2 audio decoder fixed, now all files should play correctly
- RealAudio 14.4 and 28.8 decoders fixed
- JPEG-LS decoder
- build system improvements
- tabs and trailing whitespace removed from the codebase
- CamStudio video decoder
- AIFF/AIFF-C audio format, encoding and decoding
- ADTS AAC file reading and writing
- Creative VOC file reading and writing
- American Laser Games multimedia (*.mm) playback system
- Zip Motion Blocks Video decoder
- improved Theora/VP3 decoder
- True Audio (TTA) decoder
- AVS demuxer and video decoder
- JPEG-LS encoder
- Smacker demuxer and decoder
- NuppelVideo/MythTV demuxer and RTjpeg decoder
- KMVC decoder
- MPEG-2 intra VLC support
- MPEG-2 4:2:2 encoder
- Flash Screen Video decoder
- GXF demuxer
- Chinese AVS decoder
- GXF muxer
- MXF demuxer
- VC-1/WMV3/WMV9 video decoder
- MacIntel support
- AVISynth support
- VMware video decoder
- VP5 video decoder
- VP6 video decoder
- WavPack lossless audio decoder
- Targa (.TGA) picture decoder
- Vorbis audio encoder
- Delphine Software .cin demuxer/audio and video decoder
- Tiertex .seq demuxer/video decoder
- MTV demuxer
- TIFF picture encoder and decoder
- GIF picture decoder
- Intel Music Coder decoder
- Zip Motion Blocks Video encoder
- Musepack decoder
- Flash Screen Video encoder
- Theora encoding via libtheora
- BMP encoder
- WMA encoder
- GSM-MS encoder and decoder
- DCA decoder
- DXA demuxer and decoder
- DNxHD decoder
- Gamecube movie (.THP) playback system
- Blackfin optimizations
- Interplay C93 demuxer and video decoder
- Bethsoft VID demuxer and video decoder
- CRYO APC demuxer
- Atrac3 decoder
- V.Flash PTX decoder
- RoQ muxer, RoQ audio encoder
- Renderware TXD demuxer and decoder
- extern C declarations for C++ removed from headers
- sws_flags command line option
- codebook generator
- RoQ video encoder
- QTRLE encoder
- OS/2 support removed and restored again
- AC-3 decoder
- NUT muxer
- additional SPARC (VIS) optimizations
- Matroska muxer
- slice-based parallel H.264 decoding
- Monkey's Audio demuxer and decoder
- AMV audio and video decoder
- DNxHD encoder
- H.264 PAFF decoding
- Nellymoser ASAO decoder
- Beam Software SIFF demuxer and decoder
- libvorbis Vorbis decoding removed in favor of native decoder
- IntraX8 (J-Frame) subdecoder for WMV2 and VC-1
- Ogg (Theora, Vorbis and FLAC) muxer
- The "device" muxers and demuxers are now in a new libavdevice library
- PC Paintbrush PCX decoder
- Sun Rasterfile decoder
- TechnoTrend PVA demuxer
- Linux Media Labs MPEG-4 (LMLM4) demuxer
- AVM2 (Flash 9) SWF muxer
- QT variant of IMA ADPCM encoder
- VFW grabber
- iPod/iPhone compatible mp4 muxer
- Mimic decoder
- MSN TCP Webcam stream demuxer
- RL2 demuxer / decoder
- IFF demuxer
- 8SVX audio decoder
- non-recursive Makefiles
- BFI demuxer
- MAXIS EA XA (.xa) demuxer / decoder
- BFI video decoder
- OMA demuxer
- MLP/TrueHD decoder
- Electronic Arts CMV decoder
- Motion Pixels Video decoder
- Motion Pixels MVI demuxer
- removed animated GIF decoder/demuxer
- D-Cinema audio muxer
- Electronic Arts TGV decoder
- Apple Lossless Audio Codec (ALAC) encoder
- AAC decoder
- floating point PCM encoder/decoder
- MXF muxer
- DV100 AKA DVCPRO HD decoder and demuxer
- E-AC-3 support added to AC-3 decoder
- Nellymoser ASAO encoder
- ASS and SSA demuxer and muxer
- liba52 wrapper removed
- SVQ3 watermark decoding support
- Speex decoding via libspeex
- Electronic Arts TGQ decoder
- RV40 decoder
- QCELP / PureVoice decoder
- RV30 decoder
- hybrid WavPack support
- R3D REDCODE demuxer
- ALSA support for playback and record
- Electronic Arts TQI decoder
- OpenJPEG based JPEG 2000 decoder
- NC (NC4600) camera file demuxer
- Gopher client support
- MXF D-10 muxer
- generic metadata API
- flash ScreenVideo2 encoder


version 0.4.9-pre1:

- DV encoder, DV muxer
- Microsoft RLE video decoder
- Microsoft Video-1 decoder
- Apple Animation (RLE) decoder
- Apple Graphics (SMC) decoder
- Apple Video (RPZA) decoder
- Cinepak decoder
- Sega FILM (CPK) file demuxer
- Westwood multimedia support (VQA & AUD files)
- Id Quake II CIN playback support
- 8BPS video decoder
- FLIC playback support
- RealVideo 2.0 (RV20) decoder
- Duck TrueMotion v1 (DUCK) video decoder
- Sierra VMD demuxer and video decoder
- MSZH and ZLIB decoder support
- SVQ1 video encoder
- AMR-WB support
- PPC optimizations
- rate distortion optimal cbp support
- rate distorted optimal ac prediction for MPEG-4
- rate distorted optimal lambda->qp support
- AAC encoding with libfaac
- Sunplus JPEG codec (SP5X) support
- use Lagrange multipler instead of QP for ratecontrol
- Theora/VP3 decoding support
- XA and ADX ADPCM codecs
- export MPEG-2 active display area / pan scan
- Add support for configuring with IBM XLC
- floating point AAN DCT
- initial support for zygo video (not complete)
- RGB ffv1 support
- new audio/video parser API
- av_log() system
- av_read_frame() and av_seek_frame() support
- missing last frame fixes
- seek by mouse in ffplay
- noise reduction of DCT coefficients
- H.263 OBMC & 4MV support
- H.263 alternative inter vlc support
- H.263 loop filter
- H.263 slice structured mode
- interlaced DCT support for MPEG-2 encoding
- stuffing to stay above min_bitrate
- MB type & QP visualization
- frame stepping for ffplay
- interlaced motion estimation
- alternate scantable support
- SVCD scan offset support
- closed GOP support
- SSE2 FDCT
- quantizer noise shaping
- G.726 ADPCM audio codec
- MS ADPCM encoding
- multithreaded/SMP motion estimation
- multithreaded/SMP encoding for MPEG-1/MPEG-2/MPEG-4/H.263
- multithreaded/SMP decoding for MPEG-2
- FLAC decoder
- Metrowerks CodeWarrior suppport
- H.263+ custom pcf support
- nicer output for 'ffmpeg -formats'
- Matroska demuxer
- SGI image format, encoding and decoding
- H.264 loop filter support
- H.264 CABAC support
- nicer looking arrows for the motion vector visualization
- improved VCD support
- audio timestamp drift compensation
- MPEG-2 YUV 422/444 support
- polyphase kaiser windowed sinc and blackman nuttall windowed sinc audio resample
- better image scaling
- H.261 support
- correctly interleave packets during encoding
- VIS optimized motion compensation
- intra_dc_precision>0 encoding support
- support reuse of motion vectors/MB types/field select values of the source video
- more accurate deblock filter
- padding support
- many optimizations and bugfixes
- FunCom ISS audio file demuxer and according ADPCM decoding


version 0.4.8:

- MPEG-2 video encoding (Michael)
- Id RoQ playback subsystem (Mike Melanson and Tim Ferguson)
- Wing Commander III Movie (.mve) file playback subsystem (Mike Melanson
  and Mario Brito)
- Xan DPCM audio decoder (Mario Brito)
- Interplay MVE playback subsystem (Mike Melanson)
- Duck DK3 and DK4 ADPCM audio decoders (Mike Melanson)


version 0.4.7:

- RealAudio 1.0 (14_4) and 2.0 (28_8) native decoders. Author unknown, code from mplayerhq
  (originally from public domain player for Amiga at http://www.honeypot.net/audio)
- current version now also compiles with older GCC (Fabrice)
- 4X multimedia playback system including 4xm file demuxer (Mike
  Melanson), and 4X video and audio codecs (Michael)
- Creative YUV (CYUV) decoder (Mike Melanson)
- FFV1 codec (our very simple lossless intra only codec, compresses much better
  than HuffYUV) (Michael)
- ASV1 (Asus), H.264, Intel indeo3 codecs have been added (various)
- tiny PNG encoder and decoder, tiny GIF decoder, PAM decoder (PPM with
  alpha support), JPEG YUV colorspace support. (Fabrice Bellard)
- ffplay has been replaced with a newer version which uses SDL (optionally)
  for multiplatform support (Fabrice)
- Sorenson Version 3 codec (SVQ3) support has been added (decoding only) - donated
  by anonymous
- AMR format has been added (Johannes Carlsson)
- 3GP support has been added (Johannes Carlsson)
- VP3 codec has been added (Mike Melanson)
- more MPEG-1/2 fixes
- better multiplatform support, MS Visual Studio fixes (various)
- AltiVec optimizations (Magnus Damn and others)
- SH4 processor support has been added (BERO)
- new public interfaces (avcodec_get_pix_fmt) (Roman Shaposhnick)
- VOB streaming support (Brian Foley)
- better MP3 autodetection (Andriy Rysin)
- qpel encoding (Michael)
- 4mv+b frames encoding finally fixed (Michael)
- chroma ME (Michael)
- 5 comparison functions for ME (Michael)
- B-frame encoding speedup (Michael)
- WMV2 codec (unfinished - Michael)
- user specified diamond size for EPZS (Michael)
- Playstation STR playback subsystem, still experimental (Mike and Michael)
- ASV2 codec (Michael)
- CLJR decoder (Alex)

.. And lots more new enhancements and fixes.


version 0.4.6:

- completely new integer only MPEG audio layer 1/2/3 decoder rewritten
  from scratch
- Recoded DCT and motion vector search with gcc (no longer depends on nasm)
- fix quantization bug in AC3 encoder
- added PCM codecs and format. Corrected WAV/AVI/ASF PCM issues
- added prototype ffplay program
- added GOB header parsing on H.263/H.263+ decoder (Juanjo)
- bug fix on MCBPC tables of H.263 (Juanjo)
- bug fix on DC coefficients of H.263 (Juanjo)
- added Advanced Prediction Mode on H.263/H.263+ decoder (Juanjo)
- now we can decode H.263 streams found in QuickTime files (Juanjo)
- now we can decode H.263 streams found in VIVO v1 files(Juanjo)
- preliminary RTP "friendly" mode for H.263/H.263+ coding. (Juanjo)
- added GOB header for H.263/H.263+ coding on RTP mode (Juanjo)
- now H.263 picture size is returned on the first decoded frame (Juanjo)
- added first regression tests
- added MPEG-2 TS demuxer
- new demux API for libav
- more accurate and faster IDCT (Michael)
- faster and entropy-controlled motion search (Michael)
- two pass video encoding (Michael)
- new video rate control (Michael)
- added MSMPEG4V1, MSMPEGV2 and WMV1 support (Michael)
- great performance improvement of video encoders and decoders (Michael)
- new and faster bit readers and vlc parsers (Michael)
- high quality encoding mode: tries all macroblock/VLC types (Michael)
- added DV video decoder
- preliminary RTP/RTSP support in ffserver and libavformat
- H.263+ AIC decoding/encoding support (Juanjo)
- VCD MPEG-PS mode (Juanjo)
- PSNR stuff (Juanjo)
- simple stats output (Juanjo)
- 16-bit and 15-bit RGB/BGR/GBR support (Bisqwit)


version 0.4.5:

- some header fixes (Zdenek Kabelac <kabi at informatics.muni.cz>)
- many MMX optimizations (Nick Kurshev <nickols_k at mail.ru>)
- added configure system (actually a small shell script)
- added MPEG audio layer 1/2/3 decoding using LGPL'ed mpglib by
  Michael Hipp (temporary solution - waiting for integer only
  decoder)
- fixed VIDIOCSYNC interrupt
- added Intel H.263 decoding support ('I263' AVI fourCC)
- added Real Video 1.0 decoding (needs further testing)
- simplified image formats again. Added PGM format (=grey
  pgm). Renamed old PGM to PGMYUV.
- fixed msmpeg4 slice issues (tell me if you still find problems)
- fixed OpenDivX bugs with newer versions (added VOL header decoding)
- added support for MPlayer interface
- added macroblock skip optimization
- added MJPEG decoder
- added mmx/mmxext IDCT from libmpeg2
- added pgmyuvpipe, ppm, and ppm_pipe formats (original patch by Celer
  <celer at shell.scrypt.net>)
- added pixel format conversion layer (e.g. for MJPEG or PPM)
- added deinterlacing option
- MPEG-1/2 fixes
- MPEG-4 vol header fixes (Jonathan Marsden <snmjbm at pacbell.net>)
- ARM optimizations (Lionel Ulmer <lionel.ulmer at free.fr>).
- Windows porting of file converter
- added MJPEG raw format (input/output)
- added JPEG image format support (input/output)


version 0.4.4:

- fixed some std header definitions (Bjorn Lindgren
  <bjorn.e.lindgren at telia.com>).
- added MPEG demuxer (MPEG-1 and 2 compatible).
- added ASF demuxer
- added prototype RM demuxer
- added AC3 decoding (done with libac3 by Aaron Holtzman)
- added decoding codec parameter guessing (.e.g. for MPEG, because the
  header does not include them)
- fixed header generation in MPEG-1, AVI and ASF muxer: wmplayer can now
  play them (only tested video)
- fixed H.263 white bug
- fixed phase rounding in img resample filter
- add MMX code for polyphase img resample filter
- added CPU autodetection
- added generic title/author/copyright/comment string handling (ASF and RM
  use them)
- added SWF demux to extract MP3 track (not usable yet because no MP3
  decoder)
- added fractional frame rate support
- codecs are no longer searched by read_header() (should fix ffserver
  segfault)


version 0.4.3:

- BGR24 patch (initial patch by Jeroen Vreeken <pe1rxq at amsat.org>)
- fixed raw yuv output
- added motion rounding support in MPEG-4
- fixed motion bug rounding in MSMPEG4
- added B-frame handling in video core
- added full MPEG-1 decoding support
- added partial (frame only) MPEG-2 support
- changed the FOURCC code for H.263 to "U263" to be able to see the
  +AVI/H.263 file with the UB Video H.263+ decoder. MPlayer works with
  this +codec ;) (JuanJo).
- Halfpel motion estimation after MB type selection (JuanJo)
- added pgm and .Y.U.V output format
- suppressed 'img:' protocol. Simply use: /tmp/test%d.[pgm|Y] as input or
  output.
- added pgmpipe I/O format (original patch from Martin Aumueller
  <lists at reserv.at>, but changed completely since we use a format
  instead of a protocol)


version 0.4.2:

- added H.263/MPEG-4/MSMPEG4 decoding support. MPEG-4 decoding support
  (for OpenDivX) is almost complete: 8x8 MVs and rounding are
  missing. MSMPEG4 support is complete.
- added prototype MPEG-1 decoder. Only I- and P-frames handled yet (it
  can decode ffmpeg MPEGs :-)).
- added libavcodec API documentation (see apiexample.c).
- fixed image polyphase bug (the bottom of some images could be
  greenish)
- added support for non clipped motion vectors (decoding only)
  and image sizes non-multiple of 16
- added support for AC prediction (decoding only)
- added file overwrite confirmation (can be disabled with -y)
- added custom size picture to H.263 using H.263+ (Juanjo)


version 0.4.1:

- added MSMPEG4 (aka DivX) compatible encoder. Changed default codec
  of AVI and ASF to DIV3.
- added -me option to set motion estimation method
  (default=log). suppressed redundant -hq option.
- added options -acodec and -vcodec to force a given codec (useful for
  AVI for example)
- fixed -an option
- improved dct_quantize speed
- factorized some motion estimation code


version 0.4.0:

- removing grab code from ffserver and moved it to ffmpeg. Added
  multistream support to ffmpeg.
- added timeshifting support for live feeds (option ?date=xxx in the
  URL)
- added high quality image resize code with polyphase filter (need
  mmx/see optimization). Enable multiple image size support in ffserver.
- added multi live feed support in ffserver
- suppressed master feature from ffserver (it should be done with an
  external program which opens the .ffm url and writes it to another
  ffserver)
- added preliminary support for video stream parsing (WAV and AVI half
  done). Added proper support for audio/video file conversion in
  ffmpeg.
- added preliminary support for video file sending from ffserver
- redesigning I/O subsystem: now using URL based input and output
  (see avio.h)
- added WAV format support
- added "tty user interface" to ffmpeg to stop grabbing gracefully
- added MMX/SSE optimizations to SAD (Sums of Absolutes Differences)
  (Juan J. Sierralta P. a.k.a. "Juanjo" <juanjo at atmlab.utfsm.cl>)
- added MMX DCT from mpeg2_movie 1.5 (Juanjo)
- added new motion estimation algorithms, log and phods (Juanjo)
- changed directories: libav for format handling, libavcodec for
  codecs


version 0.3.4:

- added stereo in MPEG audio encoder


version 0.3.3:

- added 'high quality' mode which use motion vectors. It can be used in
  real time at low resolution.
- fixed rounding problems which caused quality problems at high
  bitrates and large GOP size


version 0.3.2: small fixes

- ASF fixes
- put_seek bug fix


version 0.3.1: added avi/divx support

- added AVI support
- added MPEG-4 codec compatible with OpenDivX. It is based on the H.263 codec
- added sound for flash format (not tested)


version 0.3: initial public release<|MERGE_RESOLUTION|>--- conflicted
+++ resolved
@@ -8,11 +8,7 @@
 - Apple ProRes encoder
 - ffprobe -count_packets and -count_frames options
 - Sun Rasterfile Encoder
-<<<<<<< HEAD
-=======
-- remove libpostproc
 - ID3v2 attached pictures reading and writing
->>>>>>> 882abda5
 
 
 version 0.10:
